--- conflicted
+++ resolved
@@ -104,14 +104,9 @@
     end
 
     # Parameter Blocking
-<<<<<<< HEAD
-    free_para_inds = findall([!θ.fixed for θ in parameters])
-    n_params       = length(parameters)
-=======
     free_para_inds = ModelConstructors.get_free_para_inds(parameters;
                                                           regime_switching = regime_switching, toggle = toggle)
     n_params       = regime_switching ? n_parameters_regime_switching(parameters) : length(parameters)
->>>>>>> aea8c116
     if n_param_blocks == 1
         blocks_free = Vector{Int}[free_para_inds]
         reblock     = false # to randomly block parameters again or not?
@@ -154,10 +149,6 @@
                 for block_f in blocks_free
                     sort!(block_f)
                 end
-<<<<<<< HEAD
-                @show blocks_free
-=======
->>>>>>> aea8c116
             end
 
             for (k, block_a) in enumerate(blocks_free)
