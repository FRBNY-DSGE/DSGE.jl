--- conflicted
+++ resolved
@@ -26,7 +26,7 @@
 This routine implements the full estimation stage of the FRBNY DSGE model.
 """->
 =#
-@debug function estimate{T<:AbstractDSGEModel}(m::T; verbose::Symbol=:low, proposal_covariance=[])
+function estimate{T<:AbstractDSGEModel}(m::T; verbose::Symbol=:low, proposal_covariance=[])
 
     ########################################################################################
     ### Step 1: Initialize
@@ -116,12 +116,8 @@
 
     hessian = []
     
-<<<<<<< HEAD
     # Calculate the Hessian at the posterior mode
-    if m.recalculate_hessian
-=======
     if recalculate_hessian(m)
->>>>>>> d18892fa
         
         if verboseness[verbose] > verboseness[:none] 
             println("Recalculating Hessian...")
