--- conflicted
+++ resolved
@@ -269,14 +269,8 @@
                 para_new = rand(propdist; cc=cc)
             end
 
-<<<<<<< HEAD
             # Solve the model, check that parameters are within bounds, gensys returns a
             # meaningful system, and evaluate the posterior.
-=======
-            # Solve the model, check that parameters are within bounds, and
-            # evaluate the posterior.
-
->>>>>>> 1355cffd
             post_new, like_new, out = posterior!(m, para_new, YY; mh=true)
 
             if verbose 
