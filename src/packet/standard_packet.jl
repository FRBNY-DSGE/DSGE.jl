"""
```
write_standard_model_packet(m, input_type, cond_type,
    output_vars = [:forecastobs, :forecastpseudo, :shockdecobs, :shockdecpseudo];
    sections = [:estimation, :forecast]
    forecast_string = "", outdir = joinpath(saveroot(m), \"Packets\", spec(m), subspec(m)),
    windows_os::Bool = false)
```

Write standard estimation and forecast result packet to `outdir`.
"""
function write_standard_model_packet(m::AbstractDSGEModel, input_type::Symbol, cond_type::Symbol,
                                     output_vars::Vector{Symbol} = [:forecastobs, :forecastpseudo,
                                                                    :shockdecobs, :shockdecpseudo];
                                     sections::Vector{Symbol} = [:estimation, :forecast],
                                     forecast_string::String = "",
                                     outdir::String = joinpath(saveroot(m), "Packets", spec(m), subspec(m)),
                                     windows_os::Bool = false,
                                     purpose::String = "")
    @assert issubset(sections, [:estimation, :forecast, :irf]) "Section specified in `section` kwarg is not supported. Must be a subset of [:estimation, :forecast, :irf]."

    # Title and authors
    title = "Estimation and Forecasting Results. \\\\ " * description(m)
    authors = "User"

    # Compute file name
    cdvt_str = cond_type == :none ? "" : "_cdvt=" * cond_vintage(m)
    fn = joinpath(outdir, "results_cond=" * string(cond_type) * cdvt_str * "_vint=" * data_vintage(m) * ".tex")
    isdir(dirname(fn)) || mkpath(dirname(fn))

    # Write packet
    open(fn, "w") do fid
        write_preamble(fid, title, authors)
        write_spec_section(fid, m, purpose = purpose, windows_os = windows_os)
        if :estimation in sections
            write_estimation_section(fid, m, windows_os = windows_os)
        end
        if :forecast in sections
            write_forecast_section(fid, m, input_type, cond_type, setdiff(output_vars, [:irfstates, :irfobs, :irfpseudo]),
                                   forecast_string = forecast_string,
                                   windows_os = windows_os)
        end
        if :irf in sections
            write_irf_section(fid, m, input_type, cond_type,
                              output_vars, forecast_string = forecast_string,
                              windows_os = windows_os)
        end
        write_postamble(fid)
    end
    println("Wrote " * fn)
end

"""
```
plot_standard_model_packet(m, input_type, cond_type,
    output_vars = [:forecastobs, :forecastpseudo, :shockdecobs, :shockdecpseudo];
    sections = [:estimation, :forecast]
    forecast_string = "", hist_start-date = 0001-01-01,
    windows_os = false)
```

Plot parameter prior/posterior histograms to `figurespath(m, \"estimate\")` and
forecasts/shock decompositions to `figurespath(m, \"forecast\')`.
"""
function plot_standard_model_packet(m::AbstractDSGEModel, input_type::Symbol, cond_type::Symbol,
                                    output_vars::Vector{Symbol} = [:forecastobs, :forecastpseudo,
                                                                   :shockdecobs, :shockdecpseudo];
                                    sections::Vector{Symbol} = [:estimation, :forecast],
                                    forecast_string::String = "",
                                    hist_start_date::Date = Date("0001-01-01", "yyyy-mm-dd"),
                                    windows_os::Bool = false)
    @assert issubset(sections, [:estimation, :forecast, :irf]) "Section specified in `section` kwarg is not supported. Must be a subset of [:estimation, :forecast, :irf]."
    if :estimation in sections
        plot_prior_posterior(m)
    end
    if :forecast in sections
        for output_var in setdiff(output_vars, [:irfstates, :irfobs, :irfpseudo])
            make_forecast_plots(m, input_type, cond_type, output_var,
                                forecast_string = forecast_string,
                                hist_start_date = hist_start_date,
                                windows_os = windows_os)
        end
    end
    if :irf in sections
        plot_irf_section(m, input_type, cond_type, output_vars;
                         forecast_string = forecast_string,
                         windows_os = windows_os)
    end
end

"""
```
write_spec_section(fid, m; purpose = "", windows_os = false)
```

Write user, model, and data specification section.
"""
function write_spec_section(fid::IOStream, m::AbstractDSGEModel; purpose::String = "",
                            windows_os::Bool = true)
    @printf fid "\n\n"
    @printf fid "\\section{Specification}\n"
    @printf fid "\n"

    @printf fid "\\subsection{User}\n"
    @printf fid "\n"
    @printf fid "\\begin{itemize}\n"
<<<<<<< HEAD
    @printf fid "  \\item Packet creator: %s\n" splitdir(homedir())[end]
=======
    @printf fid "  \\item Packet creator: %s\n" windows_os ? splitdir(homedir())[end] : string(ENV["USER"])
>>>>>>> 515b9afb
    @printf fid "  \\item Creation time: %s\n" Dates.format(now(), "U d, YYYY at H:MM")
    if !isempty(purpose)
        @printf fid "\\item Purpose: %s\n" purpose
    end
    @printf fid "\\end{itemize}\n"
    @printf fid "\n"

    @printf fid "\\subsection{Model}\n"
    @printf fid "\n"
    @printf fid "\\begin{itemize}\n"
    @printf fid "  \\item Model: %s\n" m.spec
    @printf fid "  \\item Subspec: %s\n" m.subspec
    @printf fid "  \\item Number of states: %d\n" n_states_augmented(m)
    @printf fid "  \\item Number of shocks: %d\n" n_shocks_exogenous(m)
    @printf fid "  \\item Number of observables: %d\n" n_observables(m)
    @printf fid "  \\item Number of parameters: %d\n" n_parameters(m)
    @printf fid "  \\item Number of anticipated shocks: %d\n" n_anticipated_shocks(m)
    @printf fid "\\end{itemize}\n"
    @printf fid "\n"

    @printf fid "\\subsection{Data}\n"
    @printf fid "\n"
    @printf fid "\\begin{itemize}\n"
<<<<<<< HEAD
    @printf fid "  \\item Input data directory: \\path{%s}\n" replace(get_setting(m, :dataroot),"\\"=>"/")
    @printf fid "  \\item Output data directory: \\path{%s}\n" replace(get_setting(m, :saveroot),"\\"=>"/")
=======
    @printf fid "  \\item Input data directory: \\path{%s}\n" windows_os ?
        replace(get_setting(m, :dataroot), "\\" => "/") : get_setting(m, :dataroot)
    @printf fid "  \\item Output data directory: \\path{%s}\n" windows_os ?
        replace(get_setting(m, :saveroot), "\\" => "/") : get_setting(m, :saveroot)
>>>>>>> 515b9afb
    @printf fid "  \\item Data vintage: %s\n" get_setting(m, :data_vintage)
    @printf fid "  \\item Dataset ID: %d\n" get_setting(m, :data_id)
    @printf fid "  \\item Conditional data vintage: %s\n" get_setting(m, :cond_vintage)
    @printf fid "  \\item Conditional dataset ID: %d\n" get_setting(m, :cond_id)
    @printf fid "  \\item Use population forecast: %s\n" get_setting(m, :use_population_forecast)
    @printf fid "  \\item Last quarter of data: %d-Q%d\n" Dates.year(date_mainsample_end(m)) Dates.quarterofyear(date_mainsample_end(m))
    @printf fid "  \\item Last quarter of conditional data: %d-Q%d\n" Dates.year(date_conditional_end(m)) Dates.quarterofyear(date_conditional_end(m))
    @printf fid "\\end{itemize}\n"
end

"""
```
write_estimation_section(fid, m; plotroot = "", windows_os = false)
```

Write parameter moment tables and prior/posterior plots.
"""
function write_estimation_section(fid::IOStream, m::AbstractDSGEModel;
                                  plotroot::String = "", windows_os::Bool = false)
    @printf fid "\n\n"
    @printf fid "\\clearpage\n"
    @printf fid "\\section{Estimation}\n"
    @printf fid "\n"

    @printf fid "\\subsection{Histograms}\n"
    write_estimation_plots(fid, m, plotroot = plotroot)
    @printf fid "\n"

    @printf fid "\\clearpage\n"
    @printf fid "\\subsection{Moments}\n"
    @printf fid "\n"

<<<<<<< HEAD
    @printf fid "\\input{%s}\n" replace(tablespath(m, "estimate", "moments.tex"),"\\"=>"/")
=======
    @printf fid "\\input{%s}\n" windows_os ?
        replace(tablespath(m, "estimate", "moments.tex"), "\\" => "/") : tablespath(m, "estimate", "moments.tex")
>>>>>>> 515b9afb
end

"""
```
write_estimation_plots(fid, m; plotroot = "", windows_os = false)
```

 Write LaTeX code displaying plots of `m` `product`s to the `IOStream` `fid`. If
`plotroot` is not specified, plots from `figurespath(m, \"estimate\")` are used.
"""
function write_estimation_plots(fid::IOStream, m::AbstractDSGEModel;
                                plotroot::String = "", windows_os::Bool = false)
    if isempty(plotroot)
<<<<<<< HEAD
        plotroot = replace(figurespath(m, "estimate"), "\\" => "/")
=======
        plotroot = windows_os ? replace(figurespath(m, "estimate"), "\\" => "/") : figurespath(m, "estimate")
>>>>>>> 515b9afb
    end
    base = DSGE.filestring_base(m)
    filestr = DSGE.filestring(base, String[])

    @printf fid "\n"
    @printf fid "\\begin{longtable}{cc}\n"
    left = true
    for param in m.parameters
        if param.fixed
            continue
        else
            @printf fid "\\includegraphics[width=0.45\\textwidth]{%s/prior_posterior_%s%s.pdf} %s\n" plotroot DSGE.detexify(param.key) filestr (left ? "&" : "\\\\")
            left = !left
        end
    end

    @printf fid "\\end{longtable}\n"
end

"""
```
write_forecast_section(fid, m, input_type, cond_type,
    output_vars = [:forecastobs, :forecastpseudo, :shockdecobs, :shockdecpseudo];
    forecast_string = "". plotroot = "", windows_os = false)
```

Write forecast specification and plots for the given `output_vars`. If `plotroot`
is not specified, plots from `figurespath(m, \"forecast\")` are used.
"""
function write_forecast_section(fid::IOStream, m::AbstractDSGEModel, input_type::Symbol, cond_type::Symbol,
                                output_vars::Vector{Symbol} = [:forecastobs, :forecastpseudo,
                                                               :shockdecobs, :shockdecpseudo];
                                forecast_string::String = "",
                                plotroot::String = "", windows_os::Bool = false)
    @printf fid "\n\n"
    @printf fid "\\clearpage\n"
    @printf fid "\\section{Forecast}\n"
    @printf fid "\n"

    @printf fid "\\subsection{Specification}\n"
    @printf fid "\n"
    @printf fid "\\begin{itemize}\n"
    @printf fid "  \\item Forecast type: %s\n" input_type
    @printf fid "  \\item Forecast conditional type: %s\n" cond_type
    if !isempty(forecast_string)
        fc_string = if occursin("_", forecast_string)
            replace(forecast_string, "_" => "\\_")
        else
            forecast_string
        end
        @printf fid "  \\item Forecast identifying string: %s\n" fc_string
    end
<<<<<<< HEAD
    @printf fid "  \\item Estimation used: \\path{%s}\n" replace(DSGE.get_forecast_input_file(m, input_type),"\\"=>"/")
=======
    @printf fid "  \\item Estimation used: \\path{%s}\n" windows_os ?
        replace(DSGE.get_forecast_input_file(m, input_type), "\\" => "/") : DSGE.get_forecast_input_file(m, input_type)
>>>>>>> 515b9afb
    @printf fid "\\end{itemize}\n"

    products = map(get_product, output_vars)

    if :forecast in products
        @printf fid "\\clearpage\n"
        @printf fid "\\subsection{Forecasts}\n"

        for output_var in Base.filter(x -> get_product(x) == :forecast, output_vars)
            write_forecast_plots(fid, m, input_type, cond_type, output_var,
                                 forecast_string = forecast_string,
                                 plotroot = plotroot, windows_os = windows_os)
            @printf fid "\n"
        end
    end

    n_output_vars = 2 * (:forecastobs in output_vars) + 4 * (:forecastpseudo in output_vars)
    if n_output_vars > 0
        @printf fid "\\clearpage\n"
        @printf fid "\\subsection{Mean Forecast Estimates}\n"
        write_forecast_table(fid, m, cond_type, output_vars; forecast_string = forecast_string)
    end


    if :shockdec in products
        @printf fid "\\clearpage\n"
        @printf fid "\\subsection{Shock Decompositions}\n"

        for output_var in Base.filter(x -> get_product(x) == :shockdec, output_vars)
            write_forecast_plots(fid, m, input_type, cond_type, output_var,
                                 forecast_string = forecast_string,
                                 plotroot = plotroot, windows_os = windows_os)
            @printf fid "\n"
        end
    end
end

"""
```
make_forecast_plots(m, input_type, cond_type, output_var;
    forecast_string = "", plotroot = "", hist_start_date = 0001-01-01,
    windows_os = false)
```

Generate all `output_var` plots for the forecast of `m` specified by the
`input_type`, `cond_type`, and optional `forecast_string`. If `plotroot` is not
specified, plots are saved to `figurespath(m, \"forecast\")`.
"""
function make_forecast_plots(m::AbstractDSGEModel, input_type::Symbol, cond_type::Symbol, output_var::Symbol;
                             forecast_string::String = "",
                             plotroot::String = "",
                             hist_start_date::Date = Date("0001-01-01", "yyyy-mm-dd"),
                             windows_os::Bool = false)

    # Output directory
    if isempty(plotroot)
<<<<<<< HEAD
        plotroot = replace(figurespath(m, "forecast"), "\\" => "/")
=======
        plotroot = windows_os ? replace(figurespath(m, "forecast"), "\\" => "/") : figurespath(m, "forecast")
>>>>>>> 515b9afb
    end

    # Set class-specific variables
    class = get_class(output_var)
    product = get_product(output_var)

    if class == :obs
        varnames = collect(keys(m.observables))
        hist_label = "Data"
    elseif class == :pseudo
        varnames = collect(keys(m.pseudo_observables))
        hist_label = "Mean Estimate"
    elseif class == :states
        varnames = collect(keys(m.endogenous_states))
        hist_label = "Mean Estimate"
    else
        error("Unsupported class: " * string(class))
    end

    # Added min() so forecasts that are starting from a year before 2007 will plot properly
    if hist_start_date != Date("0001-01-01", "yyyy-mm-dd")
        start_date = hist_start_date
    else
        start_date = min(DSGE.quartertodate("2007-Q1"), date_mainsample_end(m) - Dates.Year(5))
    end
    if haskey(m.settings, :date_forecast_end)
        end_date = get_setting(m, :date_forecast_end)

        # check forecast horizon was long enough
        end_date -= Dates.Month(3 * get_setting(m, :forecast_horizons))
        if end_date > get_setting(m, :date_forecast_start)
            error("forecast horizons is not long enough for the requested forecast end date")
        else
            end_date = get_setting(m, :date_forecast_end)
        end
    elseif haskey(m.settings, :forecast_horizons)
        end_date = get_setting(m, :date_forecast_start) # this will become the end date
        end_date += Dates.Month((get_setting(m, :forecast_horizons)-1) * 3)
    else
        end_date = DSGE.quartertodate("2020-Q1")
    end
    forecast_label = "Mean Forecast"
    tick_size = 2

    # Make product-specific plot
    product = get_product(output_var)

    if product == :forecast
        plot_history_and_forecast(m, varnames, class, input_type, cond_type,
                                  forecast_string = forecast_string,
                                  bdd_and_unbdd = true,
                                  plotroot = plotroot,
                                  start_date = start_date,
                                  names = Dict(:hist => hist_label, :forecast => forecast_label),
                                  end_date = end_date,
                                  tick_size = tick_size,
                                  legend = :bottomleft)
    elseif product == :shockdec
        groups = DSGE.shock_groupings(m)
        plot_shock_decomposition(m, varnames, class, input_type, cond_type,
                                 forecast_string = forecast_string,
                                 plotroot = plotroot,
                                 start_date = start_date,
                                 end_date = end_date,
                                 hist_label = "",
                                 forecast_label = "",
                                 tick_size = tick_size,
                                 legend = :bottomleft)
    else
        error("Unsupported product: " * string(product))
    end
end

"""
```
write_forecast_plots(fid, m, input_type, cond_type, output_var;
    forecast_string = "", plotroot = "", windows_os = false)
```

Write LaTeX code displaying plots of `m` `product`s to the `IOStream` `fid`. If
`plotroot` is not specified, plots from `figurespath(m, \"forecast\")` are used.
"""
function write_forecast_plots(fid::IOStream, m::AbstractDSGEModel,
                              input_type::Symbol, cond_type::Symbol, output_var::Symbol;
                              forecast_string::String = "",
                              plotroot::String = "", windows_os::Bool = false)
    if isempty(plotroot)
<<<<<<< HEAD
        plotroot = replace(figurespath(m, "forecast"), "\\" => "/")
=======
        plotroot = windows_os ? replace(figurespath(m, "forecast"), "\\" => "/") : figurespath(m, "forecast")
>>>>>>> 515b9afb
    end
    base = DSGE.filestring_base(m)
    addl = DSGE.get_forecast_filestring_addl(input_type, cond_type, forecast_string = forecast_string)
    filestr = DSGE.filestring(base, addl)

    class = get_class(output_var)
    if class == :obs
        section_title = "Observables"
        dict = m.observables
    elseif class == :pseudo
        section_title = "Pseudo-Observables"
        dict = m.pseudo_observables
    else
        error("Unsupported class: " * string(class))
    end

    product = get_product(output_var)

    @printf fid "\n"
    @printf fid "\\subsubsection{%s}\n" section_title
    @printf fid "\\begin{longtable}{c}\n"
    for var in keys(dict)
        @printf fid "\\includegraphics[height=0.4\\textheight]{%s/%s_%s%s.pdf} \\\\\n" plotroot product DSGE.detexify(var) filestr
    end
    @printf fid "\\end{longtable}\n"
end

"""
```
write_forecast_table(fid, m, cond_type, output_vars;
    forecast_string = "")
```

Write the standard packet's forecast table listing forecasts 3 years out.

### Inputs

- `fid::IOStream`: file to write to
- `m::AbstractDSGEModel`: model object for current Snapshot forecast
- `cond_type::Symbol`: type of conditional forecast
- `output_vars`: which type of forecast variables to print out

### Keyword Arguments

- `forecast_str::String`: string to use
"""
function write_forecast_table(fid::IOStream, m::AbstractDSGEModel, cond_type::Symbol,
                              output_vars::Vector{Symbol};
                              forecast_string::String = "")

    # Infer dates
    first_fcast_year = Dates.year(date_forecast_start(m))
    fcast_years = [first_fcast_year, first_fcast_year + 1, first_fcast_year + 2, first_fcast_year + 3]
    fcast_dates = map(year -> Date(year, 12, 31), fcast_years)

    curr_month = month_label(m)

    if curr_month != "Jan" && curr_month != "Feb"
        curr_year = "20"*data_vintage(m)[1:2]
    else
        # Because the first forecast of the year still forecasts the previous year.
        curr_year = "20"*string(parse(data_vintage(m)[1:2])-1)
    end

    # Open output file, write header
    year2 = string(Meta.parse(curr_year)+1)
    year3 = string(Meta.parse(curr_year)+2)
    year4 = string(Meta.parse(curr_year)+3)

    write(fid, "\\begin{table}[h!]\n")
    write(fid, "\\centering\n")
    write(fid, "\\begin{tabular}{l | c | c | c | c }\n")
    write(fid, "& " * "$(curr_year)" * " & " * "$(year2)" * " & " * "$(year3)" * " & " * "$(year4)" * " \\\\\n")
    write(fid, "\\hline\n\\hline\n")

    n_output_vars = 2 * (:forecastobs in output_vars) + 4 * (:forecastpseudo in output_vars)
    if :forecastobs in output_vars
        write(fid, print_variable_means(m, cond_type,
                                        :forecast4qobs, :obs_gdp, ["GDP growth ", "(Q4/Q4)"],
                                        fcast_dates, false, forecast_string = forecast_string))
        last_row = n_output_vars == 2 ? true : false
        write(fid, print_variable_means(m, cond_type,
                                        :forecast4qobs, :obs_corepce,
                                        ["Core PCE inflation ", "(Q4/Q4)"],
                                        fcast_dates, last_row, forecast_string = forecast_string))
    end
    if :forecastpseudo in output_vars
        write(fid, print_variable_means(m, cond_type,
                                        :forecast4qpseudo, :π_t, ["Inflation ",
                                                                  "(Q4)"],
                                        fcast_dates, false, forecast_string = forecast_string))
        write(fid, print_variable_means(m, cond_type,
                                        :forecast4qpseudo, :LongRunInflation,
                                        ["Long Run Inflation ", "(Q4)"],
                                        fcast_dates, false, forecast_string = forecast_string))
        write(fid, print_variable_means(m, cond_type,
                                        :forecast4qpseudo, :NaturalRate,
                                        ["Real natural rate", "of interest (Q4)"],
                                        fcast_dates, false, forecast_string = forecast_string))
        write(fid, print_variable_means(m, cond_type,
                                        :forecast4qpseudo, :OutputGap,
                                        ["Output gap", "(Q4)"],
                                        fcast_dates, true, forecast_string = forecast_string))
    end

    write(fid, "\\caption{Mean Forecast Estimates}\n")
    write(fid, "\\end{table}")
end

function print_variable_means(m::AbstractDSGEModel, cond_type::Symbol, output_var::Symbol,
                              varname::Symbol, vardesc::Vector{String}, fcast_dates::Vector{Date},
                              last_row::Bool; forecast_string::String = "")
    n_fcast_dates = length(fcast_dates)

    mb_curr = read_mb(m, :full, cond_type, output_var; forecast_string = forecast_string)

    # Index out Q4 values for current forecast
    all_dates   = mb_curr.metadata[:date_inds]

    # The following works because all_dates is an ordered dictionary so can just treat keys as a array and take their indices.
    # The commented out part stopped working because Julia7 doesn't like indexing with a Date key
    table_dates = findall(x -> x in fcast_dates, collect(keys(all_dates))) #map(date -> all_dates[date], fcast_dates)
    cur_val     = round.(mb_curr.means[:, [:date, varname]][table_dates, 2], digits = 1)

    row1_string = vardesc[1]*repeat(" ", 34-length(vardesc[1])) * "& "
    for i in 1:n_fcast_dates
        if i != n_fcast_dates
            row1_string = string(row1_string, cur_val[i]," & ")
        else
            row1_string = string(row1_string, cur_val[i]," \\\\\n")
        end
    end
    if last_row
        row2_string = vardesc[2]*repeat(" ", 34 - length(vardesc[2]))*repeat("&     ", n_fcast_dates)*"\\\\\n\\end{tabular}"
    else
        row2_string = vardesc[2]*repeat(" ", 34 - length(vardesc[2]))*repeat("&     ", n_fcast_dates)*"\\\\\n\\hline\n"
    end

    return row1_string*row2_string
end


"""
```
write_irf_section(fid, m, input_type, cond_type, forecast_string = "", plotroot = "", windows_os = false)
```

Write impulse responses. If `plotroot`
is not specified, plots from `figurespath(m, \"forecast\")` are used.
"""
function write_irf_section(fid::IOStream, m::AbstractDSGEModel, input_type::Symbol, cond_type::Symbol,
                           output_vars::Vector{Symbol}; forecast_string::String = "",
                           plotroot::String = "", windows_os::Bool = false)
    @printf fid "\n\n"
    @printf fid "\\clearpage\n"
    @printf fid "\\section{Impulse Responses}\n"
    @printf fid "\n"

    @printf fid "\\subsection{Plots}\n"
    if :irfstates in output_vars
        write_irf_plots(fid, m, input_type, cond_type, :irfstates, plotroot = plotroot,
                        forecast_string = forecast_string, windows_os = windows_os)
    end
    if :irfobs in output_vars
        write_irf_plots(fid, m, input_type, cond_type, :irfobs, plotroot = plotroot,
                        forecast_string = forecast_string, windows_os = windows_os)
    end
    if :irfpseudo in output_vars
        write_irf_plots(fid, m, input_type, cond_type, :irfpseudo, plotroot = plotroot,
                        forecast_string = forecast_string, windows_os = windows_os)
    end
    @printf fid "\n"
end

"""
```
write_irf_plots(fid, m, input_type, cond_type, output_var; forecast_string = "", plotroot = "",
    windows_os = false)
```

Plot impulse responses. If `plotroot`
is not specified, plots from `figurespath(m, \"forecast\")` are used.
"""
function write_irf_plots(fid::IOStream, m::AbstractDSGEModel, input_type::Symbol, cond_type::Symbol,
                         output_var::Symbol; forecast_string::String = "", plotroot::String = "",
                         windows_os::Bool = false)
    if isempty(plotroot)
<<<<<<< HEAD
        plotroot = replace(figurespath(m, "forecast"), "\\" => "/")
=======
        plotroot = windows_os ? replace(figurespath(m, "forecast"), "\\" => "/") : figurespath(m, "forecast")
>>>>>>> 515b9afb
    end
    base = DSGE.filestring_base(m)
    addl = DSGE.get_forecast_filestring_addl(input_type, cond_type,
                                             forecast_string = forecast_string)
    filestr = DSGE.filestring(base, addl)

    # Find shocks to remove from list of shocks to compute IRFs
    ant_sh  = [Symbol("rm_shl" * string(i)) for i = 1:n_anticipated_shocks(m)]
    zero_shocks = Vector{Symbol}(undef,0)
    for k in setdiff(keys(m.exogenous_shocks),
                     [Symbol("rm_shl" * string(i)) for i = 1:n_anticipated_shocks(m)])
        if k == :rm_sh && m[:σ_r_m].value == 0. && m[:σ_r_m].fixed
            zero_shocks = vcat(zero_shocks, :rm_sh)
        elseif k == :zp_sh && m[:σ_z_p].value == 0. && m[:σ_z_p].fixed
            zero_shocks = vcat(zero_shocks, :zp_sh)
        elseif k != :rm_sh && k != :zp_sh
            sig_name = Symbol("σ_" * replace(string(k), "_sh" => ""))
            if m[sig_name].value == 0. && m[sig_name].fixed
                zero_shocks = vcat(zero_shocks, k)
            end
        end
    end
    shocks = setdiff(setdiff(collect(keys(m.exogenous_shocks)), ant_sh), zero_shocks)

    class   = get_class(output_var)
    product = get_product(output_var)
    if class == :obs
        section_title = "Observables"
        ant_obs = [Symbol("obs_nominalrate" * string(i)) for i = 1:n_anticipated_shocks(m)]
        rowvars = setdiff(keys(m.observables), ant_obs)
    elseif class == :pseudo
        section_title = "Pseudo-Observables"
        rowvars = keys(m.pseudo_observables)
    elseif class == :states
        section_title = "Endogenous States"
        rowvars = keys(m.endogenous_states)
    else
        error("Unsupported class: " * string(class))
    end

    @printf fid "\n"
    @printf fid "\\subsubsection{%s}\n" section_title
    for var in shocks
        @printf fid "\\begin{figure}[h!]\n"
        @printf fid "\\centering\n"
        @printf fid "\\begin{longtable}{cccc}\n"
        loc = 1 # location within row
        for k in rowvars
            if loc < 4
                endstr = "&"
                loc += 1
            else
                endstr = "\\\\"
                loc = 1
            end
            @printf fid "\\includegraphics[width=0.24\\textwidth]{%s/%s_%s_%s%s.pdf} %s\n" plotroot product DSGE.detexify(var) DSGE.detexify(k) filestr endstr
        end
        @printf fid "\\end{longtable}\n"
        caption_string = if occursin("_", string(var))
            replace(string(DSGE.detexify(var)), "_" => "\\_")
        else
            string(DSGE.detexify(var))
        end
        @printf fid "\\caption{%s}\n" caption_string
        @printf fid "\\end{figure}\n"
    end
    @printf fid "\\clearpage\n"
end

"""
```
plot_irf_section(fid, m, input_type, cond_type; forecast_string = "", plotroot = "", ncols = 4,
    windows_os = false)
```

Plot impulse responses. If `plotroot`
is not specified, plots from `figurespath(m, \"forecast\")` are used.
We assume the default number of columns for the joint plot is 3.
"""
function plot_irf_section(m::AbstractDSGEModel, input_type::Symbol, cond_type::Symbol,
                          output_vars::Vector{Symbol};
                          forecast_string::String = "", plotroot::String = "", ncols::Int64 = 4,
                          windows_os::Bool = false,
                          kwargs...)
    # Create file name related strings
    if isempty(plotroot)
<<<<<<< HEAD
        plotroot = replace(figurespath(m, "forecast"), "\\" => "/")
=======
        plotroot = windows_os ? replace(figurespath(m, "forecast"), "\\" => "/") : figurespath(m, "forecast")
>>>>>>> 515b9afb
    end
    base = DSGE.filestring_base(m)
    addl = DSGE.get_forecast_filestring_addl(input_type, cond_type,
                                             forecast_string = forecast_string)
    filestr = DSGE.filestring(base, addl)


    # Find shocks to remove from list of shocks to compute IRFs
    ant_obs = [Symbol("obs_nominalrate" * string(i)) for i = 1:n_anticipated_shocks(m)]
    ant_sh  = [Symbol("rm_shl" * string(i)) for i = 1:n_anticipated_shocks(m)]
    zero_shocks = Vector{Symbol}(undef,0)
    for k in setdiff(keys(m.exogenous_shocks),
                     [Symbol("rm_shl" * string(i)) for i = 1:n_anticipated_shocks(m)])
        if k == :rm_sh && m[:σ_r_m].value == 0. && m[:σ_r_m].fixed
            zero_shocks = vcat(zero_shocks, :rm_sh)
        elseif k == :zp_sh && m[:σ_z_p].value == 0. && m[:σ_z_p].fixed
            zero_shocks = vcat(zero_shocks, :zp_sh)
        elseif k != :rm_sh && k != :zp_sh
            sig_name = Symbol("σ_" * replace(string(k), "_sh" => ""))
            if m[sig_name].value == 0. && m[sig_name].fixed
                zero_shocks = vcat(zero_shocks, k)
            end
        end
    end

    shocks = setdiff(setdiff(collect(keys(m.exogenous_shocks)), ant_sh), zero_shocks)

    for output_var in intersect(output_vars, [:irfstates, :irfobs, :irfpseudo])
        class = get_class(output_var)
        if class == :obs
            vars = setdiff(collect(keys(m.observables)), ant_obs)
        elseif class == :pseudo
            vars = collect(keys(m.pseudo_observables))
        elseif class == :states
            vars = collect(keys(m.endogenous_states))
        end
        nvars = length(vars)
        nrows = convert(Int, ceil(nvars/ncols))


        for shock in shocks
            # Create individual plots
            plots = plot_impulse_response(m, shock, vars, class, input_type, cond_type,
                                          forecast_string = forecast_string, kwargs...)

            # Plot all variables together
            varplots = if mod(nvars, ncols) > 0
                empty = plot(grid = false, foreground_color_axis = :white, ticks = [])
                n_empty = ncols - mod(nvars, ncols)
                vcat(collect(values(plots)), repeat([empty], n_empty))
            else
                collect(values(plots))
            end
            p = plot(varplots..., layout = grid(nrows, ncols), size = (650, 775))

            # Save
            fn = joinpath(plotroot, "irf_" * string(DSGE.detexify(shock)) * "_" * string(class))
            fn *= filestr * ".pdf"
            DSGE.save_plot(p, fn)
        end
    end
end

# Extends to using two different models
function plot_irf_section(m1::AbstractDSGEModel, m2::AbstractDSGEModel,
                          input_type1::Symbol, input_type2::Symbol,
                          cond_type1::Symbol, cond_type2::Symbol,
                          output_vars::Vector{Symbol};
                          forecast_string1::String = "",
                          forecast_string2::String = "",
                          which_model::Int = 1,
                          plotroot::String = "", ncols::Int64 = 4,
                          bands_pcts::Vector{String} = Vector{String}(undef,0),
                          bands_alpha1::Float64 = 0.5,
                          bands_alpha2::Float64 = 0.5,
                          addl_text::String = "",
                          windows_os::Bool = false)
    # Create file name related strings
    m = which_model == 1 ? m1 : m2
    if isempty(plotroot)
<<<<<<< HEAD
        plotroot = replace(figurespath(m, "forecast"), "\\" => "/")
=======
        plotroot = windows_os ? replace(figurespath(m, "forecast"), "\\" => "/") : figurespath(m, "forecast")
>>>>>>> 515b9afb
    end
    base = DSGE.filestring_base(m)
    addl = DSGE.get_forecast_filestring_addl((which_model == 1) ? input_type1 :
                                             input_type2, (which_model == 2) ?
                                             cond_type1 : cond_type2,
                                             forecast_string = (which_model == 1) ?
                                             forecast_string1 : forecast_string2)
    filestr = DSGE.filestring(base, addl)


    # Find shocks to remove from list of shocks to compute IRFs
    ant_obs = [Symbol("obs_nominalrate" * string(i)) for i = 1:n_anticipated_shocks(m)]
    ant_sh  = [Symbol("rm_shl" * string(i)) for i = 1:n_anticipated_shocks(m)]
    zero_shocks = Vector{Symbol}(undef,0)
    for k in setdiff(keys(m.exogenous_shocks),
                     [Symbol("rm_shl" * string(i)) for i = 1:n_anticipated_shocks(m)])
        if k == :rm_sh && m[:σ_r_m].value == 0. && m[:σ_r_m].fixed
            zero_shocks = vcat(zero_shocks, :rm_sh)
        elseif k == :zp_sh && m[:σ_z_p].value == 0. && m[:σ_z_p].fixed
            zero_shocks = vcat(zero_shocks, :zp_sh)
        elseif k != :rm_sh && k != :zp_sh
            sig_name = Symbol("σ_" * replace(string(k), "_sh" => ""))
            if m[sig_name].value == 0. && m[sig_name].fixed
                zero_shocks = vcat(zero_shocks, k)
            end
        end
    end

    shocks = setdiff(setdiff(collect(keys(m.exogenous_shocks)), ant_sh), zero_shocks)

    for output_var in intersect(output_vars, [:irfstates, :irfobs, :irfpseudo])
        class = get_class(output_var)
        if class == :obs
            vars = setdiff(collect(keys(m.observables)), ant_obs)
        elseif class == :pseudo
            vars = collect(keys(m.pseudo_observables))
        elseif class == :states
            vars = collect(keys(m.endogenous_states))
        end
        nvars = length(vars)
        nrows = convert(Int, ceil(nvars/ncols))


        for shock in shocks
            # Create individual plots
            plots = plot_impulse_response(m1, m2, shock, vars, class,
                                          input_type1, input_type2,
                                          cond_type1, cond_type2,
                                          forecast_string1 = forecast_string1,
                                          forecast_string2 = forecast_string2,
                                          which_model = which_model,
                                          bands_pcts = bands_pcts,
                                          bands_alpha1 = bands_alpha1,
                                          bands_alpha2 = bands_alpha2,
                                          addl_text = addl_text)

            # Plot all variables together
            varplots = if mod(nvars, ncols) > 0
                empty = plot(grid = false, foreground_color_axis = :white, ticks = [])
                n_empty = ncols - mod(nvars, ncols)
                vcat(collect(values(plots)), repeat([empty], n_empty))
            else
                collect(values(plots))
            end
            p = plot(varplots..., layout = grid(nrows, ncols), size = (650, 775))

            # Save
            fn = joinpath(plotroot, "irf_" * string(DSGE.detexify(shock)) * "_" * string(class) * addl_text)
            fn *= filestr * ".pdf"
            DSGE.save_plot(p, fn)
        end
    end
end<|MERGE_RESOLUTION|>--- conflicted
+++ resolved
@@ -3,8 +3,7 @@
 write_standard_model_packet(m, input_type, cond_type,
     output_vars = [:forecastobs, :forecastpseudo, :shockdecobs, :shockdecpseudo];
     sections = [:estimation, :forecast]
-    forecast_string = "", outdir = joinpath(saveroot(m), \"Packets\", spec(m), subspec(m)),
-    windows_os::Bool = false)
+    forecast_string = "", outdir = joinpath(saveroot(m), \"Packets\", spec(m), subspec(m)))
 ```
 
 Write standard estimation and forecast result packet to `outdir`.
@@ -15,7 +14,6 @@
                                      sections::Vector{Symbol} = [:estimation, :forecast],
                                      forecast_string::String = "",
                                      outdir::String = joinpath(saveroot(m), "Packets", spec(m), subspec(m)),
-                                     windows_os::Bool = false,
                                      purpose::String = "")
     @assert issubset(sections, [:estimation, :forecast, :irf]) "Section specified in `section` kwarg is not supported. Must be a subset of [:estimation, :forecast, :irf]."
 
@@ -31,19 +29,17 @@
     # Write packet
     open(fn, "w") do fid
         write_preamble(fid, title, authors)
-        write_spec_section(fid, m, purpose = purpose, windows_os = windows_os)
+        write_spec_section(fid, m, purpose = purpose)
         if :estimation in sections
-            write_estimation_section(fid, m, windows_os = windows_os)
+            write_estimation_section(fid, m)
         end
         if :forecast in sections
             write_forecast_section(fid, m, input_type, cond_type, setdiff(output_vars, [:irfstates, :irfobs, :irfpseudo]),
-                                   forecast_string = forecast_string,
-                                   windows_os = windows_os)
+                                   forecast_string = forecast_string)
         end
         if :irf in sections
             write_irf_section(fid, m, input_type, cond_type,
-                              output_vars, forecast_string = forecast_string,
-                              windows_os = windows_os)
+                              output_vars, forecast_string = forecast_string)
         end
         write_postamble(fid)
     end
@@ -55,8 +51,7 @@
 plot_standard_model_packet(m, input_type, cond_type,
     output_vars = [:forecastobs, :forecastpseudo, :shockdecobs, :shockdecpseudo];
     sections = [:estimation, :forecast]
-    forecast_string = "", hist_start-date = 0001-01-01,
-    windows_os = false)
+    forecast_string = "", hist_start-date = 0001-01-01)
 ```
 
 Plot parameter prior/posterior histograms to `figurespath(m, \"estimate\")` and
@@ -67,8 +62,7 @@
                                                                    :shockdecobs, :shockdecpseudo];
                                     sections::Vector{Symbol} = [:estimation, :forecast],
                                     forecast_string::String = "",
-                                    hist_start_date::Date = Date("0001-01-01", "yyyy-mm-dd"),
-                                    windows_os::Bool = false)
+                                    hist_start_date::Date = Date("0001-01-01", "yyyy-mm-dd"))
     @assert issubset(sections, [:estimation, :forecast, :irf]) "Section specified in `section` kwarg is not supported. Must be a subset of [:estimation, :forecast, :irf]."
     if :estimation in sections
         plot_prior_posterior(m)
@@ -77,26 +71,24 @@
         for output_var in setdiff(output_vars, [:irfstates, :irfobs, :irfpseudo])
             make_forecast_plots(m, input_type, cond_type, output_var,
                                 forecast_string = forecast_string,
-                                hist_start_date = hist_start_date,
-                                windows_os = windows_os)
+                                hist_start_date = hist_start_date)
         end
     end
     if :irf in sections
         plot_irf_section(m, input_type, cond_type, output_vars;
-                         forecast_string = forecast_string,
-                         windows_os = windows_os)
-    end
-end
-
-"""
-```
-write_spec_section(fid, m; purpose = "", windows_os = false)
+                         forecast_string = forecast_string)
+    end
+end
+
+"""
+```
+write_spec_section(fid, m; purpose = "")
 ```
 
 Write user, model, and data specification section.
 """
-function write_spec_section(fid::IOStream, m::AbstractDSGEModel; purpose::String = "",
-                            windows_os::Bool = true)
+function write_spec_section(fid::IOStream, m::AbstractDSGEModel; purpose::String = "")
+  
     @printf fid "\n\n"
     @printf fid "\\section{Specification}\n"
     @printf fid "\n"
@@ -104,11 +96,7 @@
     @printf fid "\\subsection{User}\n"
     @printf fid "\n"
     @printf fid "\\begin{itemize}\n"
-<<<<<<< HEAD
     @printf fid "  \\item Packet creator: %s\n" splitdir(homedir())[end]
-=======
-    @printf fid "  \\item Packet creator: %s\n" windows_os ? splitdir(homedir())[end] : string(ENV["USER"])
->>>>>>> 515b9afb
     @printf fid "  \\item Creation time: %s\n" Dates.format(now(), "U d, YYYY at H:MM")
     if !isempty(purpose)
         @printf fid "\\item Purpose: %s\n" purpose
@@ -132,15 +120,8 @@
     @printf fid "\\subsection{Data}\n"
     @printf fid "\n"
     @printf fid "\\begin{itemize}\n"
-<<<<<<< HEAD
     @printf fid "  \\item Input data directory: \\path{%s}\n" replace(get_setting(m, :dataroot),"\\"=>"/")
     @printf fid "  \\item Output data directory: \\path{%s}\n" replace(get_setting(m, :saveroot),"\\"=>"/")
-=======
-    @printf fid "  \\item Input data directory: \\path{%s}\n" windows_os ?
-        replace(get_setting(m, :dataroot), "\\" => "/") : get_setting(m, :dataroot)
-    @printf fid "  \\item Output data directory: \\path{%s}\n" windows_os ?
-        replace(get_setting(m, :saveroot), "\\" => "/") : get_setting(m, :saveroot)
->>>>>>> 515b9afb
     @printf fid "  \\item Data vintage: %s\n" get_setting(m, :data_vintage)
     @printf fid "  \\item Dataset ID: %d\n" get_setting(m, :data_id)
     @printf fid "  \\item Conditional data vintage: %s\n" get_setting(m, :cond_vintage)
@@ -153,13 +134,13 @@
 
 """
 ```
-write_estimation_section(fid, m; plotroot = "", windows_os = false)
+write_estimation_section(fid, m; plotroot = "")
 ```
 
 Write parameter moment tables and prior/posterior plots.
 """
 function write_estimation_section(fid::IOStream, m::AbstractDSGEModel;
-                                  plotroot::String = "", windows_os::Bool = false)
+                                  plotroot::String = "")
     @printf fid "\n\n"
     @printf fid "\\clearpage\n"
     @printf fid "\\section{Estimation}\n"
@@ -173,30 +154,21 @@
     @printf fid "\\subsection{Moments}\n"
     @printf fid "\n"
 
-<<<<<<< HEAD
     @printf fid "\\input{%s}\n" replace(tablespath(m, "estimate", "moments.tex"),"\\"=>"/")
-=======
-    @printf fid "\\input{%s}\n" windows_os ?
-        replace(tablespath(m, "estimate", "moments.tex"), "\\" => "/") : tablespath(m, "estimate", "moments.tex")
->>>>>>> 515b9afb
-end
-
-"""
-```
-write_estimation_plots(fid, m; plotroot = "", windows_os = false)
+end
+
+"""
+```
+write_estimation_plots(fid, m; plotroot = "")
 ```
 
  Write LaTeX code displaying plots of `m` `product`s to the `IOStream` `fid`. If
 `plotroot` is not specified, plots from `figurespath(m, \"estimate\")` are used.
 """
 function write_estimation_plots(fid::IOStream, m::AbstractDSGEModel;
-                                plotroot::String = "", windows_os::Bool = false)
+                                plotroot::String = "")
     if isempty(plotroot)
-<<<<<<< HEAD
         plotroot = replace(figurespath(m, "estimate"), "\\" => "/")
-=======
-        plotroot = windows_os ? replace(figurespath(m, "estimate"), "\\" => "/") : figurespath(m, "estimate")
->>>>>>> 515b9afb
     end
     base = DSGE.filestring_base(m)
     filestr = DSGE.filestring(base, String[])
@@ -220,7 +192,7 @@
 ```
 write_forecast_section(fid, m, input_type, cond_type,
     output_vars = [:forecastobs, :forecastpseudo, :shockdecobs, :shockdecpseudo];
-    forecast_string = "". plotroot = "", windows_os = false)
+    forecast_string = "". plotroot = "")
 ```
 
 Write forecast specification and plots for the given `output_vars`. If `plotroot`
@@ -230,7 +202,7 @@
                                 output_vars::Vector{Symbol} = [:forecastobs, :forecastpseudo,
                                                                :shockdecobs, :shockdecpseudo];
                                 forecast_string::String = "",
-                                plotroot::String = "", windows_os::Bool = false)
+                                plotroot::String = "")
     @printf fid "\n\n"
     @printf fid "\\clearpage\n"
     @printf fid "\\section{Forecast}\n"
@@ -249,12 +221,7 @@
         end
         @printf fid "  \\item Forecast identifying string: %s\n" fc_string
     end
-<<<<<<< HEAD
     @printf fid "  \\item Estimation used: \\path{%s}\n" replace(DSGE.get_forecast_input_file(m, input_type),"\\"=>"/")
-=======
-    @printf fid "  \\item Estimation used: \\path{%s}\n" windows_os ?
-        replace(DSGE.get_forecast_input_file(m, input_type), "\\" => "/") : DSGE.get_forecast_input_file(m, input_type)
->>>>>>> 515b9afb
     @printf fid "\\end{itemize}\n"
 
     products = map(get_product, output_vars)
@@ -266,7 +233,7 @@
         for output_var in Base.filter(x -> get_product(x) == :forecast, output_vars)
             write_forecast_plots(fid, m, input_type, cond_type, output_var,
                                  forecast_string = forecast_string,
-                                 plotroot = plotroot, windows_os = windows_os)
+                                 plotroot = plotroot)
             @printf fid "\n"
         end
     end
@@ -286,7 +253,7 @@
         for output_var in Base.filter(x -> get_product(x) == :shockdec, output_vars)
             write_forecast_plots(fid, m, input_type, cond_type, output_var,
                                  forecast_string = forecast_string,
-                                 plotroot = plotroot, windows_os = windows_os)
+                                 plotroot = plotroot)
             @printf fid "\n"
         end
     end
@@ -295,8 +262,7 @@
 """
 ```
 make_forecast_plots(m, input_type, cond_type, output_var;
-    forecast_string = "", plotroot = "", hist_start_date = 0001-01-01,
-    windows_os = false)
+    forecast_string = "", plotroot = "", hist_start_date = 0001-01-01)
 ```
 
 Generate all `output_var` plots for the forecast of `m` specified by the
@@ -306,16 +272,11 @@
 function make_forecast_plots(m::AbstractDSGEModel, input_type::Symbol, cond_type::Symbol, output_var::Symbol;
                              forecast_string::String = "",
                              plotroot::String = "",
-                             hist_start_date::Date = Date("0001-01-01", "yyyy-mm-dd"),
-                             windows_os::Bool = false)
+                             hist_start_date::Date = Date("0001-01-01", "yyyy-mm-dd"))
 
     # Output directory
     if isempty(plotroot)
-<<<<<<< HEAD
         plotroot = replace(figurespath(m, "forecast"), "\\" => "/")
-=======
-        plotroot = windows_os ? replace(figurespath(m, "forecast"), "\\" => "/") : figurespath(m, "forecast")
->>>>>>> 515b9afb
     end
 
     # Set class-specific variables
@@ -392,7 +353,7 @@
 """
 ```
 write_forecast_plots(fid, m, input_type, cond_type, output_var;
-    forecast_string = "", plotroot = "", windows_os = false)
+    forecast_string = "", plotroot = "")
 ```
 
 Write LaTeX code displaying plots of `m` `product`s to the `IOStream` `fid`. If
@@ -401,13 +362,9 @@
 function write_forecast_plots(fid::IOStream, m::AbstractDSGEModel,
                               input_type::Symbol, cond_type::Symbol, output_var::Symbol;
                               forecast_string::String = "",
-                              plotroot::String = "", windows_os::Bool = false)
+                              plotroot::String = "")
     if isempty(plotroot)
-<<<<<<< HEAD
         plotroot = replace(figurespath(m, "forecast"), "\\" => "/")
-=======
-        plotroot = windows_os ? replace(figurespath(m, "forecast"), "\\" => "/") : figurespath(m, "forecast")
->>>>>>> 515b9afb
     end
     base = DSGE.filestring_base(m)
     addl = DSGE.get_forecast_filestring_addl(input_type, cond_type, forecast_string = forecast_string)
@@ -552,7 +509,7 @@
 
 """
 ```
-write_irf_section(fid, m, input_type, cond_type, forecast_string = "", plotroot = "", windows_os = false)
+write_irf_section(fid, m, input_type, cond_type, forecast_string = "", plotroot = "")
 ```
 
 Write impulse responses. If `plotroot`
@@ -560,7 +517,7 @@
 """
 function write_irf_section(fid::IOStream, m::AbstractDSGEModel, input_type::Symbol, cond_type::Symbol,
                            output_vars::Vector{Symbol}; forecast_string::String = "",
-                           plotroot::String = "", windows_os::Bool = false)
+                           plotroot::String = "")
     @printf fid "\n\n"
     @printf fid "\\clearpage\n"
     @printf fid "\\section{Impulse Responses}\n"
@@ -569,37 +526,31 @@
     @printf fid "\\subsection{Plots}\n"
     if :irfstates in output_vars
         write_irf_plots(fid, m, input_type, cond_type, :irfstates, plotroot = plotroot,
-                        forecast_string = forecast_string, windows_os = windows_os)
+                        forecast_string = forecast_string)
     end
     if :irfobs in output_vars
         write_irf_plots(fid, m, input_type, cond_type, :irfobs, plotroot = plotroot,
-                        forecast_string = forecast_string, windows_os = windows_os)
+                        forecast_string = forecast_string)
     end
     if :irfpseudo in output_vars
         write_irf_plots(fid, m, input_type, cond_type, :irfpseudo, plotroot = plotroot,
-                        forecast_string = forecast_string, windows_os = windows_os)
-    end
-    @printf fid "\n"
-end
-
-"""
-```
-write_irf_plots(fid, m, input_type, cond_type, output_var; forecast_string = "", plotroot = "",
-    windows_os = false)
+                        forecast_string = forecast_string)
+    end
+    @printf fid "\n"
+end
+
+"""
+```
+write_irf_plots(fid, m, input_type, cond_type, output_var; forecast_string = "", plotroot = "")
 ```
 
 Plot impulse responses. If `plotroot`
 is not specified, plots from `figurespath(m, \"forecast\")` are used.
 """
 function write_irf_plots(fid::IOStream, m::AbstractDSGEModel, input_type::Symbol, cond_type::Symbol,
-                         output_var::Symbol; forecast_string::String = "", plotroot::String = "",
-                         windows_os::Bool = false)
+                         output_var::Symbol; forecast_string::String = "", plotroot::String = "")
     if isempty(plotroot)
-<<<<<<< HEAD
         plotroot = replace(figurespath(m, "forecast"), "\\" => "/")
-=======
-        plotroot = windows_os ? replace(figurespath(m, "forecast"), "\\" => "/") : figurespath(m, "forecast")
->>>>>>> 515b9afb
     end
     base = DSGE.filestring_base(m)
     addl = DSGE.get_forecast_filestring_addl(input_type, cond_type,
@@ -671,8 +622,7 @@
 
 """
 ```
-plot_irf_section(fid, m, input_type, cond_type; forecast_string = "", plotroot = "", ncols = 4,
-    windows_os = false)
+plot_irf_section(fid, m, input_type, cond_type; forecast_string = "", plotroot = "", ncols = 4)
 ```
 
 Plot impulse responses. If `plotroot`
@@ -682,15 +632,10 @@
 function plot_irf_section(m::AbstractDSGEModel, input_type::Symbol, cond_type::Symbol,
                           output_vars::Vector{Symbol};
                           forecast_string::String = "", plotroot::String = "", ncols::Int64 = 4,
-                          windows_os::Bool = false,
                           kwargs...)
     # Create file name related strings
     if isempty(plotroot)
-<<<<<<< HEAD
         plotroot = replace(figurespath(m, "forecast"), "\\" => "/")
-=======
-        plotroot = windows_os ? replace(figurespath(m, "forecast"), "\\" => "/") : figurespath(m, "forecast")
->>>>>>> 515b9afb
     end
     base = DSGE.filestring_base(m)
     addl = DSGE.get_forecast_filestring_addl(input_type, cond_type,
@@ -766,16 +711,11 @@
                           bands_pcts::Vector{String} = Vector{String}(undef,0),
                           bands_alpha1::Float64 = 0.5,
                           bands_alpha2::Float64 = 0.5,
-                          addl_text::String = "",
-                          windows_os::Bool = false)
+                          addl_text::String = "")
     # Create file name related strings
     m = which_model == 1 ? m1 : m2
     if isempty(plotroot)
-<<<<<<< HEAD
         plotroot = replace(figurespath(m, "forecast"), "\\" => "/")
-=======
-        plotroot = windows_os ? replace(figurespath(m, "forecast"), "\\" => "/") : figurespath(m, "forecast")
->>>>>>> 515b9afb
     end
     base = DSGE.filestring_base(m)
     addl = DSGE.get_forecast_filestring_addl((which_model == 1) ? input_type1 :
