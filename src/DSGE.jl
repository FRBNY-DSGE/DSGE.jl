--- conflicted
+++ resolved
@@ -1,89 +1,60 @@
 module DSGE
-<<<<<<< HEAD
-using Compat
-using Distributions, Roots.fzero, HDF5
-
-if VERSION < v"0.4-"
-    using Docile
-end
-
-
-export
-
-    # abstractdsgemodel.jl
-    AbstractDSGEModel, Param, update!, toreal, tomodel, Parameters, tomodel!, prior, ModelInds, makedict, num_states, num_shocks_exogenous, num_shocks_expectational, create_save_directories, savepath, inpath, outpath, tablepath, plotpath, logpath, 
-=======
-    using Compat
-    using Distributions, Roots.fzero, MATLAB, HDF5
+    using Compat, Distributions, Roots.fzero, HDF5
+    
+    if VERSION < v"0.4-"
+        using Docile
+    end
 
     export
+
         # DSGE.jl
         savepath, inpath, outpath, tablepath, plotpath, logpath,
-
+        
         # distributions_ext.jl
         PointMass, BetaAlt, GammaAlt,
-
+        
         # abstractdsgemodel.jl
-        AbstractDSGEModel, ModelInds, makedict, tomodel!, toreal!, #toreal, tomodel, update!,  Parameters,
->>>>>>> 1b82d53b
-
+        AbstractDSGEModel, tomodel!, toreal!, num_states, num_shocks_exogenous, num_shocks_expectational, create_save_directories, savepath, inpath, outpath, tablepath, plotpath, logpath,
+        
+        #toreal, tomodel, update!,  Parameters,
+        
         # new_parameters.jl
         parameter, Transform, Untransformed, SquareRoot, Exponential, NullablePrior,
         AbstractParameter, Parameter, ParameterVector, ScaledParameter, UnscaledParameter, SteadyStateParameter,
         toreal, tomodel, update, update!, tomodel, toreal, Interval,
+        
+        
+        # estimate/
+        dlyap!, kalcvf2NaN, kalsmth_k93, likelihood, posterior, posterior!, csminwel, hessizero!, estimate, proposal_distribution, metropolis_hastings, compute_parameter_covariance, compute_moments, make_moment_tables, find_density_bands, prior,
+        
+        # models/
+        steadystate!, Model990, model_specifications, eqcond, measurement, create_save_directories,
 
-<<<<<<< HEAD
-    # estimate/
-    dlyap!, kalcvf2NaN, kalsmth_k93, likelihood, posterior, posterior!, csminwel, hessizero!, estimate, proposal_distribution, metropolis_hastings, compute_parameter_covariance, compute_moments, make_moment_tables, find_density_bands,
-
-    # models/
-    steadystate!, Model990, model_specifications, eqcond, measurement, create_save_directories
-
-
-=======
         # solve/
-        ordschur, gensys, solve,
-
-        # estimate/
-        dlyap!, kalcvf2NaN, kalsmth_k93, prior, likelihood, posterior, posterior!, csminwel, hessizero!, estimate, proposal_distribution, metropolis_hastings,
->>>>>>> 1b82d53b
-
-        # models/
-        steadystate!, Model990, model_specifications, eqcond, measurement
-
+        ordschur, gensys, solve
+    
     include("new_parameters.jl")
     include("distributions_ext.jl")
     include("abstractdsgemodel.jl")
+    include("../test/util.jl")
     # include("parameters.jl")
-
-
-<<<<<<< HEAD
-include("estimate/kalman.jl")
-include("estimate/posterior.jl")
-include("estimate/csminwel.jl")
-include("estimate/hessian.jl")
-include("estimate/estimate.jl")
-include("estimate/moments.jl")
-=======
+    
     if VERSION <= v"0.4-"
         include("solve/ordered_qz.jl")
     end
->>>>>>> 1b82d53b
-
+    
     include("solve/gensys.jl")
     include("solve/solve.jl")
-
-<<<<<<< HEAD
-include("../test/util.jl")
-=======
+    
     include("estimate/kalman.jl")
     include("estimate/posterior.jl")
     include("estimate/csminwel.jl")
     include("estimate/hessian.jl")
     include("estimate/estimate.jl")
-
+    include("estimate/moments.jl")
+    
     include("models/m990/m990.jl")
     include("models/m990/eqcond.jl")
     include("models/m990/measurement.jl")
->>>>>>> 1b82d53b
+    
 end