--- conflicted
+++ resolved
@@ -49,11 +49,7 @@
         find_density_bands, prior,
 
         # forecast/
-<<<<<<< HEAD
-        kalman_smoother, disturbance_smoother, forecast_all, forecast_one,
-=======
-        kalman_smoother, disturbance_smoother, computeForecast,
->>>>>>> f22f84a7
+        kalman_smoother, disturbance_smoother, forecast_all, forecast_one, computeForecast,
 
         # models/
         steadystate!, Model990, SmetsWouters, eqcond, measurement,
@@ -96,14 +92,11 @@
     include("estimate/moments.jl")
 
     include("forecast/smoothers.jl")
-<<<<<<< HEAD
     include("forecast/compute_system.jl")
 
     include("forecast/filter.jl")
     include("forecast/forecast_all.jl")
-=======
     include("forecast/computeForecast.jl")
->>>>>>> f22f84a7
 
     include("models/m990/m990.jl")
     include("models/m990/subspecs.jl")
