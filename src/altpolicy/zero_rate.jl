--- conflicted
+++ resolved
@@ -14,14 +14,8 @@
 
     Γ0[eq[:eq_mp], :] .= 0.
     Γ1[eq[:eq_mp], :] .= 0.
-<<<<<<< HEAD
-    Γ0[eq[:eq_mp], endo[:R_t]] = 1.0 #1
-    C[eq[:eq_mp]] = 0.0 / 4. - m[:Rstarn] #- 100*log(m[:Rstarn]) #log(Rstarn)
-    # Ψ[eq[:eq_mp]] = 0.0
-=======
     Γ0[eq[:eq_mp], endo[:R_t]] = 1.0
     C[eq[:eq_mp]] = 0.0 / 4. - m[:Rstarn]
->>>>>>> aea8c116
 
     return Γ0, Γ1, C, Ψ, Π
 end
