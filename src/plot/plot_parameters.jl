"""
```
<<<<<<< HEAD
plot_prior_posterior(m::AbstractModel; include_fixed = false, sub_dir = "")
=======
plot_prior_posterior(m::AbstractModel; include_fixed = false, verbose = :low)
>>>>>>> 6bd78ffa

plot_prior_posterior(m::AbstractModel, param_key::Symbol, posterior_draws::Matrix{T};
    output_file = "", verbose = :low)

plot_prior_posterior(param::Parameter, posterior_draws::Vector{T};
    output_file = "", verbose = :low)
```

Plot prior distribution and histogram of posterior draws for either all
parameters (method 1) or the specified `param_key` or `param` (methods 2 and
3). In method 1, `include_fixed` determines whether fixed parameters are also
plotted.
"""
function plot_prior_posterior(m::AbstractModel;
                              include_fixed::Bool = false,
<<<<<<< HEAD
                              sub_dir::String = "")
=======
                              verbose::Symbol = :low)
>>>>>>> 6bd78ffa
    # Load parameter draws from Metropolis-Hastings
    posterior_draws = load_draws(m, :full)

    for i in 1:n_parameters(m)
        param = m.parameters[i]

        if !include_fixed && param.fixed
            continue
        end

        posterior = posterior_draws[:, i]
<<<<<<< HEAD
        output_file = isempty(sub_dir) ? figurespath(m, "estimate", "prior_posterior_" * detexify(string(param.key)) * ".pdf") : figurespath(m, "estimate", sub_dir*"/prior_posterior_" * detexify(string(param.key)) * ".pdf")
        plot_prior_posterior(param, posterior, output_file = output_file)
=======
        output_file = figurespath(m, "estimate", "prior_posterior_" * detexify(string(param.key)) * ".pdf")
        plot_prior_posterior(param, posterior, output_file = output_file, verbose = verbose)
>>>>>>> 6bd78ffa
    end
end

function plot_prior_posterior{T<:AbstractFloat}(m::AbstractModel, param_key::Symbol,
                                                posterior_draws::Matrix{T};
                                                output_file::String = "",
                                                verbose::Symbol = :low)
    i = findfirst(x -> x.key == param_key, m.parameters)
    if i > 0
        param = m.parameters[i]
        posterior = posterior_draws[:, i]
        output_file = figurespath(m, "estimate", "prior_posterior_" * detexify(string(param.key)) * ".pdf")
        plot_prior_posterior(param, posterior, output_file = output_file, verbose = verbose)
    else
        error("Parameter not found: " * string(param_key))
    end
end

function plot_prior_posterior{T<:AbstractFloat}(param::Parameter, posterior_draws::Vector{T};
                                                output_file::String = "",
                                                verbose::Symbol = :low)
    # Plot posterior
    label = if param.fixed
        "Posterior: " * describe_prior(param)
    else
        "Posterior"
    end
    p = histogram(posterior_draws, normalize = true, label = label, legend = :bottomright)

    # Plot prior
    prior_label = "Prior: " * describe_prior(param)
    if param.fixed
        plot!(p, [Plots.xlims(p)...], [1, 1], label = prior_label, linewidth = 4)
    elseif !param.fixed && !isnull(param.prior)
        prior = get(param.prior)
        plot!(p, typeof(prior), prior, label = prior_label, linewidth = 4)
    end

    # Add title
    title!(p, param.tex_label)

    # Save if output_file provided
    save_plot(p, output_file, verbose = verbose)

    return p
end<|MERGE_RESOLUTION|>--- conflicted
+++ resolved
@@ -1,10 +1,6 @@
 """
 ```
-<<<<<<< HEAD
-plot_prior_posterior(m::AbstractModel; include_fixed = false, sub_dir = "")
-=======
-plot_prior_posterior(m::AbstractModel; include_fixed = false, verbose = :low)
->>>>>>> 6bd78ffa
+plot_prior_posterior(m::AbstractModel; include_fixed = false, sub_dir = "", verbose = :low)
 
 plot_prior_posterior(m::AbstractModel, param_key::Symbol, posterior_draws::Matrix{T};
     output_file = "", verbose = :low)
@@ -20,11 +16,8 @@
 """
 function plot_prior_posterior(m::AbstractModel;
                               include_fixed::Bool = false,
-<<<<<<< HEAD
-                              sub_dir::String = "")
-=======
+                              sub_dir::String = "",
                               verbose::Symbol = :low)
->>>>>>> 6bd78ffa
     # Load parameter draws from Metropolis-Hastings
     posterior_draws = load_draws(m, :full)
 
@@ -36,13 +29,8 @@
         end
 
         posterior = posterior_draws[:, i]
-<<<<<<< HEAD
         output_file = isempty(sub_dir) ? figurespath(m, "estimate", "prior_posterior_" * detexify(string(param.key)) * ".pdf") : figurespath(m, "estimate", sub_dir*"/prior_posterior_" * detexify(string(param.key)) * ".pdf")
         plot_prior_posterior(param, posterior, output_file = output_file)
-=======
-        output_file = figurespath(m, "estimate", "prior_posterior_" * detexify(string(param.key)) * ".pdf")
-        plot_prior_posterior(param, posterior, output_file = output_file, verbose = verbose)
->>>>>>> 6bd78ffa
     end
 end
 
