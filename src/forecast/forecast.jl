"""
```
forecast(m, system, z0; cond_type = :none,
    enforce_zlb = false, shocks = Matrix{S}(undef, 0,0))

forecast(m, altpolicy, z0, states, obs, pseudo, shocks)

forecast(system, z0, shocks; enforce_zlb = false)

forecast(m, system, z0, shocks; cond_type = :none, enforce_zlb = false)
```

The first method produces a forecast, given a state space system,
initial state, and shocks, using information about the desired forecast
contained in `m`. It enforces the ZLB by using monetary policy shocks.

The second method is similar but differs in two ways. First,
it produces forecasts specifically when an alternative policy
is used. Second, it enforces the ZLB by treating it as a temporary
alternative policy.

The third and fourth methods are internal functions used by the first two methods.

### Inputs

- `system::System{S}`: state-space system matrices
- `z0::Vector{S}`: state vector in the final historical period
- `shocks::Matrix{S}`: `nshocks` x `nperiods` matrix of shocks to use when
  forecasting. Note that in the first method, `nperiods` doesn't necessarily
  have to equal `forecast_horizons(m)`; it will be truncated or padded with
  zeros appropriately

**Method 1 and 2 only:**

- `m::AbstractDSGEModel`

**Method 2 only:**

- `altpolicy::Symbol`: Which alternative policy is being used
- `obs::Matrix{S <: Real}`: matrix of forecasted observables

where `S<:AbstractFloat`.

### Keyword Arguments

- `cond_type::Symbol`: one of `:none`, `:semi`, or `:full`, used to determine
  how many periods to forecast ahead. If `cond_type in [:semi, :full]`, the
  forecast horizon is reduced by the number of periods of conditional
  data. Defaults to `:none`.
- `enforce_zlb::Bool`: whether to enforce the zero lower bound. Defaults to
  `false`.
- `shocks::Matrix{S}`: matrix of size `nshocks` x `shock_horizon` of shock
  innovations under which to forecast. If `shock_horizon > horizon`, the extra
  periods of shocks will be ignored; if `shock_horizon < horizon`, zeros will be
  filled in for the shocks hitting the remaining forecasted periods.
- `draw_shocks::Bool`: if `isempty(shocks)`, indicates whether to draw shocks
  according to:

  1. If `forecast_tdist_shocks(m)`, draw `horizons` many shocks from a
     `Distributions.TDist(forecast_tdist_df_val(m))`
  2. Otherwise, draw `horizons` many shocks from a
     `DegenerateMvNormal(zeros(nshocks), sqrt(system[:QQ]))`

  or to set `shocks` to a `nshocks` x `horizon` matrix of zeros. Defaults to
  `false`. If `shocks` is provided as a keyword argument, this flag has no
  effect.

**Method 2 only:**

- `set_zlb_regime_vals::Function`: user-provided function that adds additional regimes to
    regime-switching parameters if not enough regimes exist to impose the ZLB
    as a temporary alternative policy. Defaults to `identity`, and nothing will happen
    if this is the case.

- `tol::{<: Real}`: Tolerance for the smallest permissible value for the nominal interest rate.
    Defaults to -1e-14.

### Outputs

- `states::Matrix{S}`: matrix of size `nstates` x `horizon` of forecasted states
- `obs::Matrix{S}`: matrix of size `nobs` x `horizon` of forecasted observables
- `pseudo::Matrix{S}`: matrix of size `npseudo` x `horizon` of forecasted
  pseudo-observables
- `shocks::Matrix{S}`: matrix of size `nshocks` x `horizon` of shock innovations
"""
function forecast(m::AbstractDSGEModel, system::Union{RegimeSwitchingSystem{S}, System{S}},
                  z0::Vector{S}; cond_type::Symbol = :none, enforce_zlb::Bool = false,
                  shocks::AbstractMatrix{S} = Matrix{S}(undef, 0, 0), draw_shocks::Bool = false) where {S<:AbstractFloat}

    # Numbers of things
    nshocks = n_shocks_exogenous(m)
    horizon = forecast_horizons(m; cond_type = cond_type)

    if isempty(shocks)
        # Populate shocks matrix
        if draw_shocks
            # If Regime Switching System, need to get proper QQ in each forecast period.
            if isa(system, RegimeSwitchingSystem)
                shocks = zeros(nshocks, horizon)
                μ = zeros(nshocks)
                # Forecast regime indices (starting with 1 in 1st fcast period, going up to horizon)
                regime_inds = get_fcast_regime_inds(m, horizon, cond_type)
                # The regime in which forecast starts (indexing from presample_start as reg=1)
                sys_ind = cond_type == :none ? get_setting(m, :reg_forecast_start) :
                    max(get_setting(m, :reg_forecast_start), get_setting(m, :reg_post_conditional_end))
                for ts in regime_inds
                    σ = sqrt.(system[sys_ind, :QQ])
                    dist = if forecast_tdist_shocks(m)
                        # Use t-distributed shocks
                        ν = forecast_tdist_df_val(m)
                        DegenerateDiagMvTDist(μ, σ, ν)
                    else
                        # Use normally distributed shocks
                        DegenerateMvNormal(μ, σ)
                    end
                    shocks[:, ts] = rand(dist, length(ts))
                    sys_ind += 1
                end
            else
                μ = zeros(S, nshocks)
                σ = sqrt.(system[:QQ])
                dist = if forecast_tdist_shocks(m)
                    # Use t-distributed shocks
                    ν = forecast_tdist_df_val(m)
                    DegenerateDiagMvTDist(μ, σ, ν)
                else
                    # Use normally distributed shocks
                    DegenerateMvNormal(μ, σ)
                end
                shocks = rand(dist, horizon)
            end

            # Forecast without anticipated shocks
            if n_mon_anticipated_shocks(m) > 0
                ind_ant1 = m.exogenous_shocks[Symbol(get_setting(m, :monetary_policy_shock), :l1)]
                ind_antn = m.exogenous_shocks[Symbol(get_setting(m, :monetary_policy_shock), "l$(n_mon_anticipated_shocks(m))")]
                ant_shock_inds = ind_ant1:ind_antn
                shocks[ant_shock_inds, :] .= 0
            end
        else
            shocks = zeros(S, nshocks, horizon)
        end
    else
        # Adjust size of shocks matrix, padding with zeros or cutting off
        # periods of shocks if necessary
        shock_horizon = size(shocks, 2)
        if shock_horizon <= horizon
            shocks0 = zeros(nshocks, horizon - shock_horizon)
            shocks = hcat(shocks, shocks0)
        else
            shocks = shocks[:, 1:horizon]
        end
    end

    if haskey(get_settings(m), :n_periods_no_shocks)
        if get_setting(m, :n_periods_no_shocks) > 0
            shocks[:, 1:get_setting(m, :n_periods_no_shocks)] = zeros(size(shocks, 1), get_setting(m, :n_periods_no_shocks))
        end
    end

    # Populate shocks matrix under alternative policy, if
    # user has specified a function to do so
#=    alt_policy = alternative_policy(m)

    # TODO: check that these handling of the altpolicy cases work properly
    if (alt_policy.solve != identity &&
        alt_policy.forecast_init != identity && (!haskey(m.settings, :initialize_pgap_ygap) || get_setting(m, :initialize_pgap_ygap)))
        shocks, z0 = alt_policy.forecast_init(m, shocks, z0, cond_type = cond_type)
    end=#

#=
    # This code block has been moved to forecast_one_draw in drivers.jl
    # b/c we want to actually alter the smoothed states so that pgap or ygap
    # starts from the user-specified gap value and that this start is actually recorded.
    # TODO: check that these handling of the altpolicy cases work properly
    # Added separately to cover case where you're not using altpolicy but are using gensys2
    if haskey(m.settings, :pgap_type) && haskey(get_settings(m), :pgap_value)
        if get_setting(m, :pgap_type) == :ngdp
            _, z0 = ngdp_forecast_init(m, shocks, z0, cond_type = cond_type)
        end
    end

    if haskey(m.settings, :ygap_type) && haskey(get_settings(m), :ygap_value)
        if get_setting(m, :ygap_type) == :smooth_ait_gdp
            _, z0 = smooth_ait_gdp_forecast_init(m, shocks, z0, cond_type = cond_type)
        end
    end
=#

    # Get variables necessary to enforce the zero lower bound in the forecast
    ind_r = m.observables[get_setting(m, :nominal_rate_observable)]
    ind_r_sh = m.exogenous_shocks[get_setting(m, :monetary_policy_shock)]
    zlb_value = forecast_zlb_value(m)

    if isa(system, RegimeSwitchingSystem)
        forecast(m, system, z0, shocks; cond_type = cond_type, enforce_zlb = enforce_zlb,
                 ind_r = ind_r, ind_r_sh = ind_r_sh, zlb_value = zlb_value)
    else
        forecast(system, z0, shocks; enforce_zlb = enforce_zlb,
                 ind_r = ind_r, ind_r_sh = ind_r_sh, zlb_value = zlb_value)
    end
end

function forecast(system::System{S}, z0::Vector{S},
    shocks::Matrix{S}; enforce_zlb::Bool = false, ind_r::Int = -1,
    ind_r_sh::Int = -1, zlb_value::S = 0.1/4) where {S<:AbstractFloat}

    # Unpack system
    T, R, C = system[:TTT], system[:RRR], system[:CCC]
    Q, Z, D = system[:QQ], system[:ZZ], system[:DD]
    Z_pseudo, D_pseudo = system[:ZZ_pseudo], system[:DD_pseudo]

    # Setup
    nshocks = size(R, 2)
    nstates = size(T, 2)
    nobs    = size(Z, 1)
    npseudo = size(Z_pseudo, 1)
    horizon = size(shocks, 2)

    # Define our iteration function
    function iterate(z_t1, ϵ_t)
        z_t = C + T*z_t1 + R*ϵ_t

        # Change monetary policy shock to account for 0.13 interest rate bound
        if enforce_zlb
            interest_rate_forecast = getindex(D + Z*z_t, ind_r)
            if interest_rate_forecast < zlb_value
                # Solve for interest rate shock causing interest rate forecast to be exactly ZLB
                ϵ_t[ind_r_sh] = 0.
                z_t = C + T*z_t1 + R*ϵ_t
                ϵ_t[ind_r_sh] = getindex((zlb_value - D[ind_r] - Z[ind_r, :]'*z_t) / (Z[ind_r, :]' * R[:, ind_r_sh]), 1)

                # Forecast again with new shocks
                z_t = C + T*z_t1 + R*ϵ_t

                # Confirm procedure worked
                interest_rate_forecast = getindex(D + Z*z_t, ind_r)
                @assert interest_rate_forecast >= zlb_value - 0.01 "interest_rate_forecast = $interest_rate_forecast must be >= zlb_value - 0.01 = $(zlb_value - 0.01)"
            end
        end
        return z_t, ϵ_t
    end

    # Iterate state space forward
    states = zeros(S, nstates, horizon)
    states[:, 1], shocks[:, 1] = iterate(z0, shocks[:, 1])
    for t in 2:horizon
        states[:, t], shocks[:, t] = iterate(states[:, t-1], shocks[:, t])
    end

    # Apply measurement and pseudo-measurement equations
    obs    = D .+ Z*states
    pseudo = D_pseudo .+ Z_pseudo * states

    # Return forecasts
    return states, obs, pseudo, shocks
end

function forecast(m::AbstractDSGEModel, system::RegimeSwitchingSystem{S}, z0::Vector{S},
    shocks::Matrix{S}; cond_type::Symbol = :none, enforce_zlb::Bool = false, ind_r::Int = -1,
    ind_r_sh::Int = -1, zlb_value::S = 0.1/4) where {S<:AbstractFloat}

    # Determine how many regimes occur in the forecast, depending
    # on whether we need to subtract conditional forecast regimes or not
    n_fcast_reg = get_setting(m, :n_fcast_regimes)
    if cond_type != :none
        n_fcast_reg -= get_setting(m, :reg_post_conditional_end) - # Remove number of regimes switched since starting
            get_setting(m, :reg_forecast_start)                    # the conditional forecast
        if n_fcast_reg == 0 # Then no new regimes after conditional forecast ends
            n_fcast_reg = 1 # So we use the last conditional forecast regime
        end
    end

    Ts = Vector{Matrix{Float64}}(undef, n_fcast_reg)
    Rs = Vector{Matrix{Float64}}(undef, n_fcast_reg)
    Cs = Vector{Vector{Float64}}(undef, n_fcast_reg)
    Qs = Vector{Matrix{Float64}}(undef, n_fcast_reg)
    Zs = Vector{Matrix{Float64}}(undef, n_fcast_reg)
    Ds = Vector{Vector{Float64}}(undef, n_fcast_reg)
    Z_pseudos = Vector{Matrix{Float64}}(undef, n_fcast_reg)
    D_pseudos = Vector{Vector{Float64}}(undef, n_fcast_reg)

    # Determine in which regime the forecast starts, after accounting for
    # conditional forecast regimes, if applicable
    reg_fcast_cond_start = (cond_type == :none) ? get_setting(m, :reg_forecast_start) :
        max(get_setting(m, :reg_forecast_start), get_setting(m, :reg_post_conditional_end))

    # n_regimes is incorrectly being computed, as is n_fcast_reg
    # Unpack system
    for (ss_ind, sys_ind) in enumerate(reg_fcast_cond_start:get_setting(m, :n_regimes))
        Ts[ss_ind], Rs[ss_ind], Cs[ss_ind] = system[sys_ind, :TTT], system[sys_ind, :RRR], system[sys_ind, :CCC]
        Qs[ss_ind], Zs[ss_ind], Ds[ss_ind] = system[sys_ind, :QQ], system[sys_ind, :ZZ], system[sys_ind, :DD]
        Z_pseudos[ss_ind], D_pseudos[ss_ind] = system[sys_ind, :ZZ_pseudo], system[sys_ind, :DD_pseudo]
    end

    # Setup
    nshocks = size(Rs[1], 2)
    nstates = size(Ts[1], 2)
    nobs    = size(Zs[1], 1)
    npseudo = size(Z_pseudos[1], 1)
    horizon = size(shocks, 2)

    # Define our iteration function
    check_zero_rate = (haskey(get_settings(m), :gensys2) ? get_setting(m, :gensys2) : false) &&
        (:zero_rate in map(x -> x.alternative_policy.key, collect(values(get_setting(m, :regime_eqcond_info)))))
    function iterate(z_t1, ϵ_t, T, R, C, Q, Z, D)
        z_t = C + T*z_t1 + R*ϵ_t

        # Change monetary policy shock to account for 0.13 interest rate bound
        if enforce_zlb
            interest_rate_forecast = getindex(D + Z*z_t, ind_r)
            if interest_rate_forecast < zlb_value
                continue_enforce = check_zero_rate ? abs.(Z[ind_r, :]' * R[:, ind_r_sh]) > 1e-4 : true # make sure we don't actually divide by zero (which may occur if R[:, ind_r_sh] .== 0.
                if continue_enforce
                    # Solve for interest rate shock causing interest rate forecast to be exactly ZLB
                    ϵ_t[ind_r_sh] = 0. # get forecast when MP shock
                    z_t = C + T*z_t1 + R*ϵ_t # is zeroed out
                    z_t_old = C + T*z_t1 + R*ϵ_t
                    ϵ_t[ind_r_sh] = getindex((zlb_value - D[ind_r] - Z[ind_r, :]'*z_t) / (Z[ind_r, :]' * R[:, ind_r_sh]), 1)

                    # Forecast again with new shocks
                    z_t = C + T*z_t1 + R*ϵ_t

                    # Confirm procedure worked
                    interest_rate_forecast = getindex(D + Z*z_t, ind_r)
                    if isnan(interest_rate_forecast)
                        ϵ_t[ind_r_sh] = 0. # get forecast when MP shock
                        z_t = C + T*z_t1 + R*ϵ_t # is zeroed out
                        z_t_old = C + T*z_t1 + R*ϵ_t
                        ϵ_t[ind_r_sh] = getindex((zlb_value - D[ind_r] - Z[ind_r, :]'*z_t) / (Z[ind_r, :]' * R[:, ind_r_sh]), 1)
                    end

                    # Subtract a small number to deal with numerical imprecision
                    @assert interest_rate_forecast >= zlb_value - 0.01 "interest_rate_forecast = $interest_rate_forecast must be >= zlb_value - 0.01 = $(zlb_value - 0.01)."
                end
            end
        end
        return z_t, ϵ_t
    end

    # These are the fcast regime indices
    regime_inds = get_fcast_regime_inds(m, horizon, cond_type)

    # Iterate state space forward
    states = zeros(nstates, horizon)
    obs = zeros(nobs, horizon)
    pseudo = zeros(npseudo, horizon)

    states[:, 1], shocks[:, 1] = iterate(z0, shocks[:, 1], Ts[1], Rs[1], Cs[1], Qs[1], Zs[1], Ds[1])
    obs[:, 1] = Ds[1] .+ Zs[1] * states[:, 1]
    pseudo[:, 1] = D_pseudos[1] .+ Z_pseudos[1] * states[:, 1]

    # If there's multiple regimes in forecast period, go through each set of indices. Otherwise, just take the first set
    if length(regime_inds) > 1
        for i in 1:length(regime_inds)
            ts = regime_inds[i]
            if length(ts) > 0 # Check in case the regime is empty
                if ts[1] == 1 # We already did this period in the initialization
                    ts = 2:ts[end]
                end
            end

            for t in ts
                states[:, t], shocks[:, t] = iterate(states[:, t - 1], shocks[:, t], Ts[i], Rs[i], Cs[i], Qs[i], Zs[i], Ds[i])
                obs[:, t] = Ds[i] .+ Zs[i] * states[:, t]
                pseudo[:, t] = D_pseudos[i] .+ Z_pseudos[i] * states[:, t]
            end
        end
    else
        for t in 2:horizon
            states[:, t], shocks[:, t] = iterate(states[:, t - 1], shocks[:, t], Ts[1], Rs[1], Cs[1], Qs[1], Zs[1], Ds[1])
            obs[:, t] = Ds[1] .+ Zs[1] * states[:, t]
            pseudo[:, t] = D_pseudos[1] .+ Z_pseudos[1] * states[:, t]
        end
    end

    # Return forecasts
    return states, obs, pseudo, shocks
end

# Automatic enforcing of the ZLB as a temporary alternative policy
function forecast(m::AbstractDSGEModel, z0::Vector{S}, states::AbstractMatrix{S},
                  obs::AbstractMatrix{S}, pseudo::AbstractMatrix{S}, shocks::AbstractMatrix{S};
                  cond_type::Symbol = :none, set_zlb_regime_vals::Function = identity,
                  set_info_sets_altpolicy::Function = auto_temp_altpolicy_info_set,
                  update_regime_eqcond_info!::Function = default_update_regime_eqcond_info!,
                  tol::S = -1e-5, rerun_smoother::Bool = false,
                  df = nothing, draw_states::Bool = false,
                  nan_failures::Bool = false,
                  histstates::AbstractMatrix{S} = Matrix{S}(undef, 0, 0),
                  histshocks::AbstractMatrix{S} = Matrix{S}(undef, 0, 0),
                  histpseudo::AbstractMatrix{S} = Matrix{S}(undef, 0, 0),
                  initial_states::AbstractVector{S} = Vector{S}(undef, 0)) where {S <: Real}

    # Grab "original" settings" so they can be restored later
    altpol = alternative_policy(m)
    is_regime_switch = haskey(get_settings(m), :regime_switching) ? get_setting(m, :regime_switching) : false
    is_replace_eqcond = haskey(get_settings(m), :replace_eqcond) ? get_setting(m, :replace_eqcond) : false
    is_gensys2 = haskey(get_settings(m), :gensys2) ? get_setting(m, :gensys2) : false
    original_info_set = haskey(get_settings(m), :tvis_information_set) ? get_setting(m, :tvis_information_set) : UnitRange{Int64}[]
    original_eqcond_dict = haskey(get_settings(m), :regime_eqcond_info) ? get_setting(m, :regime_eqcond_info) :
        Dict{Int, EqcondEntry}()

    # Information set - start of awareness of ZLB
    if haskey(get_settings(m), :tvis_information_set)
        first_aware = findfirst([maximum(original_info_set[i]) == get_setting(m, :n_regimes) for i in keys(original_info_set)])
    elseif haskey(get_settings(m), :regime_eqcond_info)
        first_aware = findfirst([original_info_set[i].key == :zero_rate for i in keys(original_info_set)])
    else
        first_aware = nothing
    end

    # Grab some information about the forecast
    n_hist_regimes = haskey(get_settings(m), :n_hist_regimes) ? get_setting(m, :n_hist_regimes) : 1
    has_reg_dates = haskey(get_settings(m), :regime_dates) # calculate dates of first & last regimes we need to add for the alt policy
    if has_reg_dates && length(get_setting(m, :regime_dates)) > 1
        start_altpol_reg  = get_setting(m, :reg_forecast_start)
        start_altpol_date = get_setting(m, :regime_dates)[start_altpol_reg]
        end_altpol_date   = date_forecast_end(m)
    else
        start_altpol_reg  = n_hist_regimes + 1
        start_altpol_date = date_forecast_start(m)
        end_altpol_date   = iterate_quarters(start_altpol_date, forecast_horizons(m; cond_type = cond_type) - 1)
    end
    altpol_reg_qtrrange   = quarter_range(start_altpol_date, end_altpol_date)
    n_altpol_reg_qtrrange = length(altpol_reg_qtrrange)

    # Start imposing ZLB at the quarter before liftoff quarter
    first_zlb_regime = findlast(obs[get_observables(m)[:obs_nominalrate], :] .<= get_setting(m, :forecast_zlb_value) / 4.0)

    if !isnothing(first_zlb_regime) # Then there are ZLB regimes to enforce

        endo_success = false

        # Check original_eqcond_dict if any regimes use the zero rate rule.
        for (reg, v) in original_eqcond_dict
            if v.alternative_policy.key == :zero_rate &&
                (reg >= (cond_type == :none ? get_setting(m, :reg_forecast_start) : get_setting(m, :reg_post_conditional_end)))
                @warn "Regime $reg of regime_eqcond_info used zero_rate--to avoid gensys errors in computing the endogenous zlb, this regime is now being set to use $(altpol.key)."
                v.alternative_policy = altpol
            end
        end

        first_zlb_regime += n_hist_regimes
        zlb_at_first = n_hist_regimes + 1
        if cond_type != :none && first_zlb_regime <= n_hist_regimes+1
            if is_regime_switch
                first_zlb_regime += get_setting(m, :reg_post_conditional_end) - get_setting(m, :reg_forecast_start)
                zlb_at_first += get_setting(m, :reg_post_conditional_end) - get_setting(m, :reg_forecast_start)
            else
                first_zlb_regime += subtract_quarters(get_setting(m, :date_conditional_end),
                                                      get_setting(m, :date_forecast_start)) + 1
                zlb_at_first += subtract_quarters(get_setting(m, :date_conditional_end),
                                                      get_setting(m, :date_forecast_start)) + 1
            end
        end

        # Update first awareness period if nothing before
        if isnothing(first_aware)
            first_aware = zlb_at_first
        end

        ## The temporary_altpol_length is the no. of regimes
        ## immediately before the ZLB regime that are ZLB.
        m <= Setting(:temporary_altpol_length, first_zlb_regime - zlb_at_first + 1)

        # Setup for loop enforcing zero rate
        orig_regimes      = haskey(get_settings(m), :n_regimes) ? get_setting(m, :n_regimes) : 1
        orig_regime_dates = haskey(get_settings(m), :regime_dates) ? get_setting(m, :regime_dates) : Dict{Int, Date}()
        orig_temp_zlb     = haskey(get_settings(m), :temporary_altpol_length) ? get_setting(m, :temporary_altpol_length) : nothing

        # Now iteratively impose ZLB periods until there are no negative rates in the forecast horizon
        max_zlb_regimes = haskey(get_settings(m), :max_temporary_altpol_length) ?
            get_setting(m, :max_temporary_altpol_length) - 1 : size(obs, 2) - 3 # subtract 1 b/c will add 1 later (see line 459)

        iter = first_zlb_regime
        to_return = false
        hi = max_zlb_regimes
        low = n_hist_regimes + 1
        system = nothing

        while true ## Binary search
            # Calculate the number of ZLB regimes. For now, we add in a separate regime for every
            # period b/n the first and last ZLB regime in the forecast horizon. It is typically the case
            # that this is necessary anyway but not always, especially depending on the drawn shocks
            n_total_regimes = iter + 1 # plus 1 for lift off
            m <= Setting(:n_regimes, max(orig_regimes, n_total_regimes))

            ##TODO: Handle edge case where no. of ZLB needed is 0
	        m <= Setting(:temporary_altpol_length, iter - zlb_at_first + 1) # 1 for first_zlb_regime, iter for each additional regime
            # Test if more/less ZLB Needed
            # Set up regime dates
            altpol_regime_dates = Dict{Int, Date}(1 => date_presample_start(m))
            if is_regime_switch # Add historical regimes
                for regind in 2:n_hist_regimes
                    altpol_regime_dates[regind] = orig_regime_dates[regind]
                end
            end

            # Ensure we don't accidentally tell the code to forecast beyond the forecast horizon
            altpol_reg_range = start_altpol_reg:n_total_regimes
            if length(altpol_reg_range) > n_altpol_reg_qtrrange
                if all(obs[get_observables(m)[:obs_nominalrate], :] .> get_setting(m, :forecast_zlb_value) / 4.0 + tol) # Ensure we do not accidentally
                    obs[get_observables(m)[:obs_nominalrate], 1] = tol - 2. # assume success at enforcing ZLB (should be negative)
                end
                break
            end
            for (regind, date) in zip(altpol_reg_range, altpol_reg_qtrrange)
                altpol_regime_dates[regind] = date
            end

            if haskey(get_settings(m), :cred_vary_until) && get_setting(m, :cred_vary_until) >= maximum(altpol_reg_range)
                m <= Setting(:regime_switching, true)
            else
                m <= Setting(:regime_dates, altpol_regime_dates)
                m <= Setting(:regime_switching, true)
                setup_regime_switching_inds!(m; cond_type = cond_type)
            end

            # Set up replace_eqcond entries
            m <= Setting(:replace_eqcond, true)
            m <= Setting(:gensys2, true)

            # In general, the update_regime_eqcond_info! function should not change the
            # EqcondEntry during historical/conditional horizon regimes, but any other
            # regimes in the forecast horizon should be/can be set.
            #
            # From above, we also assume that no ZLBs occur in the eqcond_dict that
            # is passed to update_regime_eqcond_info! and assume that
            # if there is a particular sequence of alternative policies the user
            # wants to occur after the ZLB, then the user will have incorporated
            # code that implements that sequence in their own update_regime_eqcond_info!
            # function. In the default DSGE policy, the regimes after the ZLB ends
            # are updated only if there is time-varying credibility
            # (specified by the Setting :cred_vary_until).
            update_regime_eqcond_info!(m, deepcopy(original_eqcond_dict), zlb_at_first, n_total_regimes, altpol)

            # Set up parameters if there are switching parameter values.
            #
            # User needs to provide a function which takes in the model object `m`
            # and the total number of regimes (after adding the required temporary regimes),
            # and sets up regime-switching parameters for these new additional regimes.
#=            if set_zlb_regime_vals != identity &&
                (!haskey(get_settings(m), :cred_vary_until) || n_total_regimes > get_setting(m, :cred_vary_until))
                set_zlb_regime_vals(m, n_total_regimes)
            end=#
            if set_zlb_regime_vals != identity
                set_zlb_regime_vals(m, n_total_regimes)
            end

            # set up the information sets TODO: add checkfor whether or not we even need to update the tvis_info_set
            set_info_sets_altpolicy(m, get_setting(m, :n_regimes), first_aware)
            #=if haskey(get_settings(m), :cred_vary_until) && get_setting(m, :cred_vary_until) >= n_total_regimes
                set_info_sets_altpolicy(m, get_setting(m, :cred_vary_until) + 1, zlb_at_first)
            else
                set_info_sets_altpolicy(m, get_setting(m, :n_regimes), first_zlb_regime)
            end=#

            # TODO: maybe delete tvis, since tvis should always be on given the fact we always run set_info_sets
            # tvis = haskey(get_settings(m), :tvis_information_set) && !isempty(get_setting(m, :tvis_information_set))

            # Recompute to account for new regimes
            system = compute_system(m; tvis = true)
<<<<<<< HEAD
=======

>>>>>>> d7e5d422
            if rerun_smoother # if state space system changes, then the smoothed states will also change generally
                histstates, histshocks, histpseudo, initial_states =
                    smooth(m, df, system; cond_type = cond_type, draw_states = draw_states)
                z0 = histstates[:, end]
            end

            # Forecast! Note that since forecast(m, system, z0) allocates new matrices for states, obs, and pseudo,
            # this step merely changes to which matrices the local variables states, obs, and pseudo point
            # w/in this function's closure. Thus, the matrices states, obs, and pseudo which are first
            # passed into this function will not be over-written.
            states, obs, pseudo = forecast(m, system, z0; cond_type = cond_type, shocks = shocks, enforce_zlb = (iter == max_zlb_regimes))

            # Successful endogenous bounding?
            endo_success = all(obs[get_observables(m)[:obs_nominalrate], :] .> get_setting(m, :zero_rate_zlb_value) / 4. + tol)

            if !endo_success && iter == max_zlb_regimes
                states, obs, pseudo = forecast(m, system, z0; cond_type = cond_type, shocks = shocks, enforce_zlb = true, zlb_value = get_setting(m, :forecast_zlb_value) / 4.0)
            end

            # Delete extra regimes added to implement the temporary alternative policy, or else updating the parameters
            # in forecast_one will not work.
            if set_zlb_regime_vals != identity
                for p in m.parameters
                    if haskey(p.regimes, :value)
                        if length(p.regimes[:value]) > orig_regimes
                            for i in (orig_regimes + 1):length(p.regimes[:value])
                                delete!(p.regimes[:value], i)
                            end
                        end
                    end
                end
            end

            if to_return || (endo_success && (first_zlb_regime - 1 <= iter <= first_zlb_regime + 2)) ## We ran this iteration to return the answer.
                @assert endo_success "Code is wrong that it wants to return when endo_success is false"

                break
            end

            ## Note in below 2 is really :endogenous_zlb_lookback and 3 is :endogenous_zlb_lookahead
            ## Reset temporary_altpol_length in each case
            ## Return here refers to "break"
            ## TODO: Conditional period included here b/c we NaN out conditional nominal rates
            ### in setup_flexait_tempzlb! This contradicts the earlier setup where we start
            ### at reg_post_conditional_end instead of reg_forecast_start.

            # If more ZLB necessary
            if !endo_success
                low = iter + 1
                if iter == first_zlb_regime
                    iter = min(iter+3, max_zlb_regimes)
                elseif iter == max_zlb_regimes
                    # Return Fixed ZLB
                    break
                elseif iter == first_zlb_regime + 3
                    iter = max_zlb_regimes
                elseif iter == first_zlb_regime + 1
                    iter = first_zlb_regime + 2
                elseif iter == first_zlb_regime + 2
                    iter = first_zlb_regime + 3
                    to_return = true
                elseif iter == first_zlb_regime - 2
                    iter = first_zlb_regime - 1
                elseif iter == first_zlb_regime - 1
                    iter = first_zlb_regime
                    to_return = true
                else
                    # Continue Binary Search
                    iter = Int(floor((low+high)/2))
                end
            else
                # If ZLB works (no negative rates)
                hi = iter
                if iter == first_zlb_regime
                    iter = max(first_zlb_regime - 2, zlb_at_first)
                elseif iter == first_zlb_regime - 2
                    iter = zlb_at_first
                elseif iter == zlb_at_first
                    ## Note start is forecast_reg so ZLB in historical always there. Can change by using zlb_at_first instead
                    # Return start
                    break
                elseif iter == first_zlb_regime - 1
                    # Return first_zlb_regime - 1
                    break
                elseif iter == first_zlb_regime + 1
                    # Return first_zlb_regime + 1
                    break
                elseif iter == first_zlb_regime + 2
                    # Return first_zlb_regime + 2
                    break
                elseif iter == first_zlb_regime + 3
                    iter = first_zlb_regime + 1
                elseif hi == low || iter == low
                    # Return this
                elseif iter == max_zlb_regimes
                    # Continue Binary Search on [first_zlb_regime + 4, max_zlb_regimes]
                    iter = Int(floor((max_zlb_regimes + first_zlb_regime + 4) / 2))
                    hi = max_zlb_regimes
                    low = first_zlb_regime + 4
                else
                    # Continue Binary Search
                    iter = Int(floor((hi + low)/2))
                end
            end
        end
    else
        endo_success = true

        if rerun_smoother
            return states, obs, pseudo, histstates, histshocks, histpseudo, initial_states
        else
            return states, obs, pseudo
        end
    end

    if nan_failures && !endo_success
        @warn "Unable to enforce the ZLB. Throwing NaN for forecasts"
        states .= NaN
        obs    .= NaN
        pseudo .= NaN
    end

    # Restore original settings
    m <= Setting(:regime_switching, is_regime_switch)
    m <= Setting(:regime_dates, orig_regime_dates)
    if !isempty(orig_regime_dates)
        setup_regime_switching_inds!(m; cond_type = cond_type)
    end
    m <= Setting(:replace_eqcond,   is_replace_eqcond)
    m <= Setting(:gensys2,          is_gensys2)
    if !is_replace_eqcond
        delete!(get_settings(m), :regime_eqcond_info)
    end
    if isempty(original_eqcond_dict)
        delete!(get_settings(m), :regime_eqcond_info)
    else
        m <= Setting(:regime_eqcond_info, original_eqcond_dict)
    end
    if haskey(get_settings(m), :tvis_information_set)
        m <= Setting(:tvis_information_set, original_info_set)
    end
    if isnothing(orig_temp_zlb)
        delete!(get_settings(m), :temporary_altpol_length)
    else
        m <= Setting(:temporary_altpol_length, orig_temp_zlb)
    end

    if rerun_smoother
        # Need to return histstates, etc., to update the histstates, etc.,
        # which are returned in the forecast_output dictionary
        return states, obs, pseudo, histstates, histshocks, histpseudo, initial_states
    else
        return states, obs, pseudo
    end
end

function get_fcast_regime_inds(m::AbstractDSGEModel, horizon::Int, cond_type::Symbol;
                               start_index::Int = 0)

    fcast_post_cond_date = (cond_type == :none) ? date_forecast_start(m) : # If cond forecast, then we want to start forecasting
        max(date_forecast_start(m), iterate_quarters(date_conditional_end(m), 1)) # from the period after the conditional end period
    # last_date = iterate_quarters(fcast_post_cond_date, -1) # minus 1 to get one date before the forecast start
    last_date = fcast_post_cond_date
    last_ind = 1

    # Construct vector of time periods for each regime in the forecast periods after the conditional forecast
    start_reg   = (cond_type == :none) ? get_setting(m, :reg_forecast_start) :
        max(get_setting(m, :reg_forecast_start), get_setting(m, :reg_post_conditional_end))
    regime_inds = Vector{UnitRange{Int}}(undef, get_setting(m, :n_regimes) - start_reg + 1)
    for (rgi, i) in enumerate(start_reg:(get_setting(m, :n_regimes) - 1)) # Last regime handled separately
        qtr_diff = subtract_quarters(get_setting(m, :regime_dates)[i + 1], last_date)
        regime_inds[rgi] = (start_index + last_ind):(start_index + last_ind + qtr_diff - 1)
        last_ind += qtr_diff
        last_date = get_setting(m, :regime_dates)[i + 1]
    end
    regime_inds[end] = (start_index + last_ind):(start_index + horizon) # Covers case where final hist regime is also first (and only) forecast regime.

    return regime_inds
end

function auto_temp_altpolicy_info_set(m::AbstractDSGEModel, n_regimes::Int, first_zlb_regime::Int)
    tvis_infoset = Vector{UnitRange{Int}}(undef, n_regimes)
    for r in 1:n_regimes
        if r < first_zlb_regime
            tvis_infoset[r] = r:r
        else
            tvis_infoset[r] = r:n_regimes
        end
    end
    m <= Setting(:tvis_information_set, tvis_infoset)
end

# eqcond_dict should be a dictionary whose historical/conditional horizon regimes
# should already be set (and won't be affected by this function.
# The regimes which will be altered are those for which the temporary ZLB will apply
# (according to `zlb_start_regime` and `liftoff_regime`), and if there is
# time-varying credibility, forecast regimes past the ZLB.
#
# In general, the update_regime_eqcond_info! function should not change the
# EqcondEntry during historical/conditional horizon regimes, but any other
# regimes in the forecast horizon should be/can be set.
function default_update_regime_eqcond_info!(m::AbstractDSGEModel, eqcond_dict::AbstractDict{Int64, EqcondEntry},
                                            zlb_start_regime::Int64, liftoff_regime::Int64, liftoff_policy::AltPolicy)

    # TODO: add a check for making sure weights are properly set (e.g. enough regimes with weights to avoid error)
    # Populate eqcond_dict for regimes in which the ZLB should apply and update the weights as appropriate
    for regind in zlb_start_regime:(liftoff_regime - 1)
        if haskey(eqcond_dict, regind)
            # If regime index exists already, just directly change the
            # alternative_policy (which leaves the credibility weights unchanged)
            eqcond_dict[regind].alternative_policy = zero_rate() # Temp ZLB rule in this regimes
        else
            # If the regime index doesn't already exist, then add an EqcondEntry
            # for a ZLB that is perfectly credible
            weights = zeros(haskey(get_settings(m), :alternative_policies) ? length(get_setting(m, :alternative_policies)) + 1 : 1)
            weights[1] = 1.
            eqcond_dict[regind] = EqcondEntry(zero_rate(), weights)
        end
    end

    # Set the liftoff regime's EqcondEntry, using same logic as above
    if haskey(eqcond_dict, liftoff_regime)
        eqcond_dict[liftoff_regime].alternative_policy = liftoff_policy
    else
        weights = zeros(haskey(m.settings, :alternative_policies) ? length(get_setting(m, :alternative_policies)) + 1 : 1)
        weights[1] = 1.
        eqcond_dict[liftoff_regime] = EqcondEntry(liftoff_policy, weights)
    end

    # NOTE: the following block assumes there is only one temporary altpol
    # Update eqcond_dict to use the lift-off policy for any regimes between (inclusive)
    # the liftoff regime and the first regime for which credibility stops varying.
    if haskey(get_settings(m), :cred_vary_until) && get_setting(m, :cred_vary_until) >= liftoff_regime
        for z in liftoff_regime:(get_setting(m, :cred_vary_until) + 1)
            eqcond_dict[z].alternative_policy = liftoff_policy
        end
    end

    m <= Setting(:regime_eqcond_info, eqcond_dict)

    return m
end<|MERGE_RESOLUTION|>--- conflicted
+++ resolved
@@ -561,10 +561,7 @@
 
             # Recompute to account for new regimes
             system = compute_system(m; tvis = true)
-<<<<<<< HEAD
-=======
-
->>>>>>> d7e5d422
+
             if rerun_smoother # if state space system changes, then the smoothed states will also change generally
                 histstates, histshocks, histpseudo, initial_states =
                     smooth(m, df, system; cond_type = cond_type, draw_states = draw_states)
