"""
```
prepare_forecast_inputs!(m, input_type, cond_type, output_vars;
    df = DataFrame(), verbose = :none)
```

Add required outputs using `add_requisite_output_vars` and load data if
necessary.

### Inputs

- `m::AbstractDSGEModel`: model object
- `input_type::Symbol`: See `?forecast_one`.
- `cond_type::Symbol`: See `?forecast_one`.
- `output_vars::Vector{Symbol}`: vector of desired output variables. See
  `?forecast_one_draw`

### Keyword Arguments

- `df::DataFrame`: historical data. If `cond_type in [:semi, :full]`, then the
   final row of `df` should be the period containing conditional data. If not
   provided, then `df` will be loaded using `load_data` with the appropriate
   `cond_type`
- `only_filter::Bool`: do not run the smoother and only run the filter. This limits the number of
  output variables which can be calculated.
- `verbose::Symbol`: desired frequency of function progress messages printed to
  standard out. One of `:none`, `:low`, or `:high`

### Outputs

- `output_vars`
- `df`
"""
function prepare_forecast_inputs!(m::AbstractDSGEModel{S},
    input_type::Symbol, cond_type::Symbol, output_vars::Vector{Symbol};
    df::DataFrame = DataFrame(), subset_inds::AbstractRange{Int64} = 1:0,
    check_empty_columns::Bool = true, bdd_fcast::Bool = true, only_filter::Bool = false,
    verbose::Symbol = :none) where {S<:AbstractFloat}

    @assert cond_type in [:none, :semi, :full] "cond_type must be one of :none, :semi, or :full"

    if only_filter
        smooth_vars = [:histstates, :histpseudo, :histshocks, :histstdshocks, :forecastshocks, :forecaststdshocks,
                       :shockdecstates, :shockdecpseudo, :shockdecobs, :dettrendstates, :dettrendpseudo, :dettrendobs]
        @assert isempty(intersect(output_vars, smooth_vars)) "Some output variables requested cannot be use with keyword only_filter"
    end

    implied_horizons = subtract_quarters(date_forecast_end(m), date_forecast_start(m)) + 1
    if implied_horizons != get_setting(m, :forecast_horizons)
        @warn "Setting :forecast_horizons does not match the number of periods implied by Settings :date_forecast_end" *
            " and :date_forecast_start. Updating :forecast_horizons to match"
        m <= Setting(:forecast_horizons, implied_horizons, "Number of periods to forecast ahead")
    end

    # Compute everything that will be needed to plot original output_vars
    output_vars = add_requisite_output_vars(output_vars, bdd_fcast = bdd_fcast)
    if input_type == :prior
        output_vars = setdiff(output_vars, [:bddforecastobs])
    end

    # Get products and classes computed
    output_prods   = unique(map(get_product, output_vars))
    output_classes = unique(map(get_class,   output_vars))

    # Throw error if input_type = :subset but no subset_inds provided
    if input_type == :subset && isempty(subset_inds)
        error("Must supply nonempty subset_inds if input_type = :subset")
    end

    # Determine if we are only running IRFs. If so, we won't need to load data below
    irfs_only = all(prod -> prod == :irf, output_prods)

    # Load data if not provided, else check data well-formed
    if !irfs_only
        if isempty(df)
            data_verbose = verbose == :none ? :none : :low
            df = load_data(m; cond_type = cond_type, try_disk = true, check_empty_columns = check_empty_columns, verbose = data_verbose)
        else
            @assert df[1, :date] == date_presample_start(m)
            @assert df[end, :date] == (cond_type == :none ? date_mainsample_end(m) : date_conditional_end(m))
        end
    end

    # If regime switching, check settings are consistent
    regswitch = haskey(get_settings(m), :regime_switching) ? get_setting(m, :regime_switching) : false
    if regswitch
        @assert get_setting(m, :n_regimes) == length(get_setting(m, :regime_dates)) "The number" *
            " in Setting :n_regimes ($(string(get_setting(m, :n_regimes))))" *
            " does not match the length of Setting :regime_dates ($(string(length(get_setting(m, :regime_dates)))))."
        @assert get_setting(m, :regime_dates)[1] == date_presample_start(m) "The first regime" *
            " date ($(string(get_setting(m, :regime_dates)[1]))) must match the presample start date " *
            "($(string(date_presample_start(m))))."
    end

    # Print out settings of temporary policies
    if verbose == :high && regswitch
        @info "Regime-Switching and Temporary Policy Settings"
        println("n_regimes = $(get_setting(m, :n_regimes))")
        println("reg_forecast_start = $(get_setting(m, :reg_forecast_start))")
        println("reg_post_conditional_end = $(get_setting(m, :reg_post_conditional_end))")
        println("n_rule_periods = $(get_setting(m, :n_rule_periods))")
        println("time-varying information set: ", haskey(get_settings(m), :tvis_information_set) ?
                get_setting(m, :tvis_information_set) : false)

        println("gensys2: " * string(haskey(get_settings(m), :gensys2) ? get_setting(m, :gensys2) : false))
        replace_eqcond = haskey(get_settings(m), :replace_eqcond) ? get_setting(m, :replace_eqcond) : false
        println("replace_eqcond: " * string(replace_eqcond))
        if replace_eqcond
            replace_regs = collect(keys(get_setting(m, :regime_eqcond_info)))
            first_replace_reg = minimum(replace_regs)
            last_replace_reg = maximum(replace_regs)
        end
        hist_gensys2_regimes_gap = (get_setting(m, :alternative_policy).key != :historical) ||
            (haskey(get_settings(m), :gensys2_separate_cond_regimes) ? get_setting(m, :gensys2_separate_cond_regimes) : false) ||
            (haskey(m.settings, :regime_eqcond_info) && (findfirst([haskey(get_setting(m, :regime_eqcond_info), i) for i in 1:get_setting(m, :n_regimes)]) -
             get_setting(m, :reg_post_conditional_end) >= 0))
        n_no_alt_reg = hist_gensys2_regimes_gap ?
            (get_setting(m, :n_fcast_regimes) - get_setting(m, :n_rule_periods) - 1) : 0
        g2fr = haskey(get_settings(m), :gensys2_first_regime) ? get_setting(m, :gensys2_first_regime) :
            get_setting(m, :reg_forecast_start)
        println("gensys2_first_regime = $(g2fr + n_no_alt_reg)")

        println("uncertain_altpolicy: " *
                string(haskey(get_settings(m), :uncertain_altpolicy) ? get_setting(m, :uncertain_altpolicy) : false))
        println("uncertain_zlb: " * string(haskey(get_settings(m), :uncertain_zlb) ? get_setting(m, :uncertain_zlb) : false))
        println("time-varying credibility: " * string(haskey(get_settings(m), :imperfect_awareness_varying_weights)))
        if haskey(get_settings(m), :uncertain_altpolicy) ? get_setting(m, :uncertain_altpolicy) : false
            println("Desired policy rule: " *
                    string(haskey(get_settings(m), :regime_eqcond_info) ?
                           get_setting(m,
                                       :regime_eqcond_info)[minimum(collect(keys(get_setting(m,
                                                                                                   :regime_eqcond_info))))] :
                           get_setting(m, :alternative_policy).key))
            println("Other policy rules: " * join([string(x.key) for x in get_setting(m, :alternative_policies)], ", "))
            if haskey(get_settings(m), :imperfect_awareness_varying_weights)
                weights_dict = get_setting(m, :imperfect_awareness_varying_weights)
                println("Credibility weights: ", OrderedDict(reg => weights_dict[reg] for reg in first_replace_reg:last_replace_reg))
            else
                println("Credibility weights: ", get_setting(m, :imperfect_awareness_weights))
            end
        end
        if haskey(get_settings(m), :temporary_zlb_length)
            println("temporary zlb length = ", get_setting(m, :temporary_zlb_length))
        end
        altkey = alternative_policy(m).key
        if altkey in [:smooth_ait_gdp_alt, :smooth_ait_gdp, :flexible_ait]
            println("skip_altpolicy_state_init: ", haskey(get_settings(m), :skip_altpolicy_state_init) ?
                get_setting(m, :skip_altpolicy_state_init) : false)
            println("add_initialize_pgap_ygap_pseudoobs: ", haskey(get_settings(m), :add_initialize_pgap_ygap_pseudoobs) ?
                get_setting(m, :add_initialize_pgap_ygap_pseudoobs) : false)
            println("φ_π = ", get_setting(m, Symbol(altkey, "_φ_π")))
            println("φ_y = ", get_setting(m, Symbol(altkey, "_φ_y")))
            println("ait_Thalf = ", get_setting(m, :ait_Thalf))
            println("gdp_Thalf = ", get_setting(m, :gdp_Thalf))
            println("ρ_smooth = ", get_setting(m, Symbol(altkey, "_ρ_smooth")))
            println("pgap type = ", get_setting(m, :pgap_type))
            println("ygap type = ", get_setting(m, :ygap_type))
            println("initial pgap = ", get_setting(m, :pgap_value))
            println("initial ygap = ", get_setting(m, :ygap_value))
        end
        println("") # add some space
    end

    return output_vars, df
end

"""
```
load_draws(m, input_type; subset_inds = 1:0, verbose = :low)

load_draws(m, input_type, block_inds; verbose = :low)
```

Load and return parameter draws from Metropolis-Hastings or SMC.

### Inputs

- `m::AbstractDSGEModel`: model object
- `input_type::Symbol`: one of the options for `input_type` described in the
  documentation for `forecast_one`
- `block_inds::AbstractRange{Int64}`: indices of the current block (already indexed by
  `jstep`) to be read in. Only used in second method

### Keyword Arguments

- `subset_inds::AbstractRange{Int64}`: indices specifying the subset of draws to be read
  in. Only used in first method
- `verbose::Symbol`: desired frequency of function progress messages printed to
  standard out. One of `:none`, `:low`, or `:high`. If `:low` or greater, prints
  location of input file.

### Outputs

- `params`: first method returns a single parameter draw of type
  `Vector{Float64}`. Second method returns a `Vector{Vector{Float64}}` of
  parameter draws for this block.
"""
function load_draws(m::AbstractDSGEModel, input_type::Symbol;
                    subset_inds::AbstractRange{Int64} = 1:0,
                    verbose::Symbol = :low, filestring_addl::Vector{String} =
                    Vector{String}(undef, 0), use_highest_posterior_value::Bool = false,
                    input_file_name::String = "")

    if isempty(input_file_name)
        input_file_name = get_forecast_input_file(m, input_type, filestring_addl = filestring_addl)
    end
    println(verbose, :low, "Loading draws from $input_file_name")

    # Load single draw
    if input_type in [:mean, :mode, :mode_draw_shocks]
        if get_setting(m, :sampling_method) == :MH
            params = convert(Vector{Float64}, h5read(input_file_name, "params"))
        elseif get_setting(m, :sampling_method) == :SMC
            if input_type in [:mode, :mode_draw_shocks]
                # If mode is in forecast overrides, want to use the file specified
                if :mode in collect(keys(forecast_input_file_overrides(m)))
                    params = convert(Vector{Float64}, h5read(input_file_name, "params"))
                    # If not, load it from the cloud
                elseif (occursin("smc_paramsmode", input_file_name) &&
                        !use_highest_posterior_value && input_type == :mode)
                    params = convert(Vector{Float64}, h5read(input_file_name, "params"))
                else
                    # Check that input_file_name is correct. Note that if
                    # it already has smc_cloud, then the following code block does not do anything.
                    if occursin("smc_paramsmode", input_file_name) || occursin(".h5", input_file_name)
                        input_file_name = replace(replace(input_file_name,
                                                          "smc_paramsmode" => "smc_cloud"),
                                                  ".h5" => ".jld2")
                        println(verbose, :low, "Switching estimation file of draws to $input_file_name")
                    end

                    cloud = load(input_file_name, "cloud")
                    params = if typeof(cloud) <: Union{DSGE.Cloud,SMC.Cloud}
                        SMC.get_likeliest_particle_value(SMC.Cloud(cloud))
                    else
                        cloud.particles[argmax(get_logpost(cloud))].value
                    end
                end
            else
                error("SMC mean not implemented yet")
            end
        else
            error("Invalid :sampling method specification. Change in setting :sampling_method")
        end
    # Load full distribution
    elseif input_type == :full

        @show input_file_name
        if get_setting(m, :sampling_method) == :MH
            params = map(Float64, h5read(input_file_name, "mhparams"))
        elseif get_setting(m, :sampling_method) == :SMC
            cloud = load(replace(replace(input_file_name, ".h5" => ".jld2"), "smcsave" => "smc_cloud"), "cloud")
            params_unweighted = get_vals(cloud)
            # Re-sample SMC draws according to their weights
            W = load(replace(replace(input_file_name, "smcsave" => "smc_cloud"), "h5" => "jld2"), "W")
            weights = W[:, end]
            inds = SMC.resample(weights)

            params = Matrix{Float64}(params_unweighted[:, inds]')
        else
            error("Invalid :sampling method specification. Change in setting :sampling_method")
        end

    # Load subset of full distribution
    elseif input_type == :subset

        if isempty(subset_inds)
            error("Must supply nonempty range of subset_inds if input_type == :subset")
        else
            if get_setting(m, :sampling_method) == :MH
                params = map(Float64, h5read(input_file_name, "mhparams", (subset_inds, :)))
            elseif get_setting(m, :sampling_method) == :SMC
                params = map(Float64, h5read(input_file_name, "smcparams", (subset_inds, :)))
            else
                throw("Invalid :sampling method specification. Change in setting :sampling_method")
            end
        end
    elseif input_type == :prior
        params = rand(m.parameters, n_forecast_draws(m, :prior))

    elseif input_type == :init || input_type == :init_draw_shocks
        # Return initial parameters of model object

#=        if m.spec == "het_dsge"
            init_parameters!(m, testing_gamma = false)
        else
            init_parameters!(m)
        end =#
        tmp = map(α -> α.value, m.parameters)
        params = convert(Vector{Float64}, tmp)

    end

    return params
end

function load_draws(m::AbstractDSGEModel, input_type::Symbol, block_inds::AbstractRange{Int64};
                    verbose::Symbol = :low,
                    filestring_addl::Vector{String} = Vector{String}(undef, 0),
                    input_file_name::String = "")

    if isempty(input_file_name)
        input_file_name = get_forecast_input_file(m, input_type, filestring_addl = filestring_addl)
    end
    println(verbose, :low, "Loading draws from $input_file_name")

    if input_type in [:full, :subset]
        if isempty(block_inds)
            error("Must supply nonempty range of block_inds for this load_draws method")
        else
            ndraws = length(block_inds)
            params = Vector{Vector{Float64}}(undef, ndraws)
            if get_setting(m, :sampling_method) == :SMC
                params_unweighted = similar(params)
            end
            for (i, j) in zip(1:ndraws, block_inds)
                if get_setting(m, :sampling_method) == :MH
                    params[i] = vec(map(Float64, h5read(input_file_name, "mhparams", (j, :))))
                elseif get_setting(m, :sampling_method) == :SMC

                    params_unweighted[i] = vec(map(Float64, h5read(input_file_name, "smcparams", (j, :))))
                else
                    throw("Invalid :sampling_method setting specification.")
                end
            end

            # Re-sample draws according to weights if the sampling_method was SMC
            if get_setting(m, :sampling_method) == :SMC
                # Re-sample SMC draws according to their weights
                @load replace(replace(input_file_name, "smcsave" => "smc_cloud"), "h5" => "jld2") W
                weights = W[:, end][block_inds]
                inds = SMC.resample(weights)

                params = params_unweighted[inds]
            end

            return params
        end
    elseif input_type == :init_draw_shocks
        ndraws = length(block_inds)
        params = repeat([map(x -> x.value, m.parameters)], ndraws)
    elseif input_type == :mode_draw_shocks
        ndraws = length(block_inds)
        params = repeat([map(x -> x.value, m.parameters)], ndraws)
    elseif input_type == :prior
        ndraws = length(block_inds)
        params = Vector{Vector{Float64}}(undef, ndraws)
        for (i, j) in zip(1:ndraws, block_inds)
            try_again = true
            param_try = vec(rand(m.parameters, ndraws)[:, i])
            # Need to do this to ensure that draws from prior don't return -Inf likelihood
            while try_again
                param_try = vec(rand(m.parameters, ndraws)[:, i])
                try
                    update!(m, param_try)
                    likelihood(m, rand(length(m.observables), 100))
                    try_again = false
                catch
                    try_again = true
                end
            end
            params[i] = param_try
        end
        return params
    else
        error("This load_draws method can only be called with input_type in [:full, :subset]")
    end
end

function load_draws(m::AbstractDSGEVARModel, input_type::Symbol; subset_inds::AbstractRange{Int64} = 1:0,
                    verbose::Symbol = :low,
                    filestring_addl::Vector{String} = Vector{String}(undef, 0),
                    use_highest_posterior_value::Bool = false,
                    input_file_name::String = "")

    if isempty(input_file_name)
        input_file_name = get_forecast_input_file(m, input_type;
                                                  filestring_addl = filestring_addl)
    end

    return load_draws(get_dsge(m), input_type; subset_inds = subset_inds, verbose = verbose,
                      filestring_addl = filestring_addl, use_highest_posterior_value =
                      use_highest_posterior_value,
                      input_file_name = input_file_name)
end

"""
```
forecast_one(m, input_type, cond_type, output_vars; df = DataFrame(),
    subset_inds = 1:0, forecast_string = "", verbose = :low, ...)
```

Compute and save `output_vars` for input draws given by `input_type` and
conditional data case given by `cond_type`.

### Inputs

- `m::AbstractDSGEModel`: model object

- `input_type::Symbol`: one of:

```
  - `:mode`: forecast using the modal parameters only
  - `:mean`: forecast using the mean parameters only
  - `:init`: forecast using the initial parameter values only
  - `:full`: forecast using all parameters (full distribution)
  - `:subset`: forecast using a well-defined user-specified subset of draws
```

- `cond_type::Symbol`: one of:

```
  - `:none`: no conditional data
  - `:semi`: use \"semiconditional data\" - average of quarter-to-date
    observations for high frequency series
  - `:full`: use \"conditional data\" - semiconditional plus nowcasts for
    desired observables
```

- `output_vars::Vector{Symbol}`: vector of desired output variables. See
  `?forecast_one_draw`.

### Keyword Arguments

- `df::DataFrame`: Historical data. If `cond_type in [:semi, :full]`, then the
   final row of `df` should be the period containing conditional data. If not
   provided, will be loaded using `load_data` with the appropriate `cond_type`
- `subset_inds::AbstractRange{Int64}`: indices specifying the draws we want to use. If a
  more sophisticated selection criterion is desired, the user is responsible for
  determining the indices corresponding to that criterion. If `input_type` is
  not `subset`, `subset_inds` will be ignored
- `forecast_string::String`: short string identifying the subset to be
  appended to the output filenames. If `input_type = :subset` and
  `forecast_string` is empty, an error is thrown.
- `only_filter::Bool`: do not run the smoother and only run the filter. This limits the number of
  output variables which can be calculated.
- `verbose::Symbol`: desired frequency of function progress messages printed to
  standard out. One of `:none`, `:low`, or `:high`.
- `check_empty_columns::Bool = true`: check empty columns or not when loading data (if `df` is empty)
- `bdd_fcast::Bool = true`: are we computing the bounded forecasts or not?
- `params::AbstractArray{Float64} = Vector{Float64}(undef, 0)`: parameter draws for the forecast.
     If empty, then we load draws from estimation files implied by the settings in `m`.
- `zlb_method::Symbol`: method for enforcing the zero lower bound. Defaults to `:shock`,
    meaning we use a monetary policy shock to enforce the ZLB.

  Other available methods:
  1. `:temporary_altpolicy` -> use a temporary alternative policy to enforce the ZLB.

- `rerun_smoother::Bool = false`: if true, rerun the conditional forecast when automatically enforcing
    the ZLB as a temporary alternative policy.
- `set_regime_vals_altpolicy::Function`: `Function` that adds new regimes to parameters when
    using temporary alternative policies (if needed). Defaults to identity (which does nothing)
    This function should take as inputs the model object `m` and the total number of regimes
    (after adding the required temporary regimes). It should then
    set up regime-switching parameters for these new additional regimes.
- `set_info_sets_altpolicy::Function = auto_temp_altpolicy_info_set`: `Function` that automatically updates
    the `tvis_information_set`, e.g. when `zlb_method = :temporary_altpolicy`.
- `show_failed_percent::Bool = false`: prints out the number of failed forecasts, which are returned as NaNs.
    These may occur when the ZLB is not enforced, for example.
- `pegFFR::Bool = false`: peg the nominal FFR at the value specified by `FFRpeg`
- `FFRpeg::Float64 = -0.25/4`: value of the FFR peg
- `H::Int = 4`: number of horizons for which the FFR is pegged
- `testing_carer_kohn::Bool = false`: whether to create a file storing some property of Σ in Carter Kohn

### Outputs

None. Output is saved to files returned by
`get_forecast_output_files(m, input_type, cond_type, output_vars)`.
"""
function forecast_one(m::AbstractDSGEModel{Float64},
                      input_type::Symbol, cond_type::Symbol, output_vars::Vector{Symbol};
                      df::DataFrame = DataFrame(), subset_inds::AbstractRange{Int64} = 1:0,
                      forecast_string::String = "",
                      use_filtered_shocks_in_shockdec::Bool = false,
                      shock_name::Symbol = :none, shock_var_name::Symbol = :none,
                      shock_var_value::Float64 = 0.0, check_empty_columns = true,
                      bdd_fcast::Bool = true, params::AbstractArray{Float64} = Vector{Float64}(undef, 0),
                      zlb_method::Symbol = :shock, set_regime_vals_altpolicy::Function = identity,
                      set_info_sets_altpolicy::Function = auto_temp_altpolicy_info_set,
                      rerun_smoother::Bool = false, catch_smoother_lapack::Bool = false,
                      pegFFR::Bool = false, FFRpeg::Float64 = -0.25/4, H::Int = 4,
                      show_failed_percent::Bool = false, only_filter::Bool = false,
                      verbose::Symbol = :low, testing_carter_kohn::Bool = false)

    ### Common Setup

    # Add necessary output_vars and load data
    output_vars, df = prepare_forecast_inputs!(m, input_type, cond_type, output_vars;
                                               df = df, verbose = verbose, bdd_fcast = bdd_fcast,
                                               subset_inds = subset_inds,
                                               check_empty_columns = check_empty_columns, only_filter = only_filter)

    # Get output file names
    forecast_output = Dict{Symbol, Array{Float64}}()
    forecast_output_files = get_forecast_output_files(m, input_type, cond_type, output_vars;
                                                      forecast_string = forecast_string)
    output_dir = rawpath(m, "forecast")

    # Determine if we are regime_switching
    regime_switching = haskey(get_settings(m), :regime_switching) ?
        get_setting(m, :regime_switching) : false
    n_regimes        = regime_switching && haskey(get_settings(m), :n_regimes) ?
        get_setting(m, :n_regimes) : 1

    # Print
    info_print(verbose, :low, "Forecasting input_type = $input_type, cond_type = $cond_type...")
    println(verbose, :low, "Start time: $(now())")
    println(verbose, :low, "Forecast outputs will be saved in $output_dir")


    ### Single-Draw Forecasts

    if input_type in [:mode, :mean, :init]

        elapsed_time = @elapsed let
            if isempty(params)
                params = load_draws(m, input_type; verbose = verbose)
            end
            forecast_output = forecast_one_draw(m, input_type, cond_type, output_vars,
                                                params, df, verbose = verbose,
                                                shock_name = shock_name,
                                                shock_var_name = shock_var_name,
                                                shock_var_value = shock_var_value,
                                                regime_switching = regime_switching,
                                                n_regimes = n_regimes, zlb_method = zlb_method,
                                                set_regime_vals_altpolicy = set_regime_vals_altpolicy,
                                                set_info_sets_altpolicy = set_info_sets_altpolicy,
                                                pegFFR = pegFFR, FFRpeg = FFRpeg, H = H, only_filter = only_filter,
                                                rerun_smoother = rerun_smoother, catch_smoother_lapack = catch_smoother_lapack,
                                                testing_carter_kohn = testing_carter_kohn)

            write_forecast_outputs(m, input_type, output_vars, forecast_output_files,
                                   forecast_output; df = df, block_number = Nullable{Int64}(),
                                   verbose = verbose)
        end

        write_forecast_outputs(m, input_type, output_vars, forecast_output_files,
                               forecast_output; df = df, block_number = Nullable{Int64}(),
                               verbose = verbose)

        total_forecast_time     = elapsed_time
        total_forecast_time_min = total_forecast_time/60
        println(verbose, :low, "\nTotal time to forecast: $total_forecast_time_min minutes")


    ### Multiple-Draw Forecasts

    elseif input_type in [:full, :subset, :prior, :init_draw_shocks, :mode_draw_shocks]
        if get_setting(m, :sampling_method) == :SMC
            subset_cond = input_type == :subset && get_jstep(m, length(subset_inds)) > 1
            other_cond = input_type in [:full, :prior, :init_draw_shocks, :mode_draw_shocks] &&
                get_jstep(m, n_forecast_draws(m, :full)) > 1
            if subset_cond || other_cond
                answer = ""
                invalid_answer = true
                while invalid_answer
                    println("WARNING: The forecast draws are being thinned by $(get_jstep(m, n_forecast_draws(m,:full))). This is not recommended for forecasts using an SMC estimation. Do you want to continue? (y/n)")
                    answer = readline(stdin)
                    if (answer == "y" || answer == "n")
                        invalid_answer = false
                    else
                        println("Invalid answer! Must be `y` or `n`")
                    end
                end

                if answer == "n"
                    throw(error("Forecast halted by user."))
                end
            end
        end

        if !isempty(params) & isa(params, AbstractMatrix)
            m <= Setting(:forecast_ndraws, size(params, 1))
        elseif !isempty(params) & (input_type == :mode_draw_shocks) & (!haskey(get_settings(m), :forecast_ndraws))
            error("If using :mode_draw_shocks with a user-defined matrix of parameter draws, " *
                  "then the user must manually add the Setting :forecast_ndraws " *
                  "to indicate the number of times shocks will be drawn.")
        end

        # Block info
        block_inds, block_inds_thin = forecast_block_inds(m, input_type; subset_inds = subset_inds)
        nblocks = length(block_inds)
        start_block = forecast_start_block(m)

        # Info needed for printing progress
        total_forecast_time = 0.0
        block_verbose = verbose == :none ? :none : :low

        if testing_carter_kohn
            arred = zeros(block_inds[end][end], 246)
        end

        for block = start_block:nblocks
            println(verbose, :low, )
            info_print(verbose, :low, "Forecasting block $block of $nblocks...")
            begin_time = time_ns()

            # Get to work!
            if isempty(params)
                params_for_map = load_draws(m, input_type, block_inds[block]; verbose = verbose)
            elseif input_type == :mode_draw_shocks
                ndraws = length(block_inds[block])
                @assert isa(params, Vector) "To use mode_draw_shocks with params passed in as a keyword, params must be a Vector."
                params_for_map = Vector{Float64}[params for i in block_inds[block]]
            else
                params_for_map = Vector{Float64}[params[i, :] for i in block_inds[block]]
            end

            mapfcn = use_parallel_workers(m) ? pmap : map
            forecast_outputs = mapfcn(param -> forecast_one_draw(m, input_type, cond_type, output_vars,
                                                                 param, df, verbose = verbose,
                                                                 use_filtered_shocks_in_shockdec =
                                                                 use_filtered_shocks_in_shockdec,
                                                                 shock_name = shock_name,
                                                                 shock_var_name = shock_var_name,
                                                                 shock_var_value = shock_var_value,
                                                                 regime_switching = regime_switching,
                                                                 n_regimes = n_regimes, zlb_method = zlb_method,
                                                                 set_regime_vals_altpolicy = set_regime_vals_altpolicy,
                                                                 set_info_sets_altpolicy = set_info_sets_altpolicy,
                                                                 pegFFR = pegFFR, FFRpeg = FFRpeg, H = H, only_filter = only_filter,
                                                                 rerun_smoother = rerun_smoother,
                                                                 catch_smoother_lapack = catch_smoother_lapack,
                                                                 testing_carter_kohn = testing_carter_kohn),
                                      params_for_map)

            # Assemble outputs from this block and write to file
            forecast_outputs = convert(Vector{Dict{Symbol, Array{Float64}}}, forecast_outputs)

            if testing_carter_kohn && get_setting(m, :forecast_smoother) == :carter_kohn
                for i in 1:length(forecast_outputs)
                    arred[block_inds[block][i],1:length(forecast_outputs[i][:conded])] = forecast_outputs[i][:conded]
                    delete!(forecast_outputs[i], :conded)
                end
            end


            forecast_output = assemble_block_outputs(forecast_outputs; show_failed_percent = show_failed_percent)
            write_forecast_outputs(m, input_type, output_vars, forecast_output_files,
                                   forecast_output; df = df, block_number = Nullable(block),
                                   verbose = block_verbose, block_inds = block_inds_thin[block],
                                   subset_inds = subset_inds)
            GC.gc()

            # Calculate time to complete this block, average block time, and
            # expected time to completion
            block_time = (time_ns() - begin_time)/1e9
            total_forecast_time += block_time
            total_forecast_time_min     = total_forecast_time/60
            blocks_elapsed              = block - start_block + 1
            expected_time_remaining     = (total_forecast_time/blocks_elapsed)*(nblocks - block)
            expected_time_remaining_min = expected_time_remaining/60

            println(verbose, :low, "\nCompleted $block of $nblocks blocks.")
            println(verbose, :low, "Total time elapsed: $total_forecast_time_min minutes")
            println(verbose, :low, "Expected time remaining: $expected_time_remaining_min minutes")
        end # of loop through blocks

        if testing_carter_kohn && get_setting(m, :forecast_smoother) == :carter_kohn
            jldopen("conded_svd_diagm.jld2", true, true, true, IOStream) do file
                write(file, "conds", arred)
            end
        end
    end # of input_type
    combine_raw_forecast_output_and_metadata(m, forecast_output_files, verbose = verbose)

    println(verbose, :low, "\nForecast complete: $(now())")
end

"""
```
forecast_one_draw(m, input_type, cond_type, output_vars, params, df;
    verbose = :low, only_filter = false)
```

Compute `output_vars` for a single parameter draw, `params`. Called by
`forecast_one`.

### Inputs

- `m::AbstractDSGEModel{Float64}`: model object
- `input_type::Symbol`: See `?forecast_one`.
- `cond_type::Symbol`: See `?forecast_one`.
- `output_vars::Vector{Symbol}`: vector of desired output variables. See Outputs
  section
- `params::Vector{Float64}`: parameter vector
- `df::DataFrame`: historical data.
- `verbose::Symbol`: desired frequency of function progress messages printed to
  standard out. One of `:none`, `:low`, or `:high`.

### Output

- `forecast_outputs::Dict{Symbol, Array{Float64}}`: dictionary of forecast
  outputs. Keys are `output_vars`, which is some subset of:

```
  - `:histstates`: `Matrix{Float64}` of smoothed historical states
  - `:histobs`: `Matrix{Float64}` of smoothed historical data
  - `:histpseudo`: `Matrix{Float64}` of smoothed historical
    pseudo-observables
  - `:histshocks`: `Matrix{Float64}` of smoothed historical shocks
  - `:forecaststates`: `Matrix{Float64}` of forecasted states
  - `:forecastobs`: `Matrix{Float64}` of forecasted observables
  - `:forecastpseudo`: `Matrix{Float64}` of forecasted pseudo-observables
  - `:forecastshocks`: `Matrix{Float64}` of forecasted shocks
  - `:bddforecaststates`, `:bddforecastobs`, `:bddforecastpseudo`, and
    `:bddforecastshocks`: `Matrix{Float64}`s of forecasts where we enforce
    the zero lower bound to be `forecast_zlb_value(m)`
  - `:shockdecstates`: `Array{Float64, 3}` of state shock decompositions
  - `:shockdecobs`: `Array{Float64, 3}` of observable shock decompositions
  - `:shockdecpseudo`: `Array{Float64, 3}` of pseudo-observable shock
    decompositions
  - `:dettrendstates`: `Matrix{Float64}` of state deterministic trends
  - `:dettrendobs`: `Matrix{Float64}` of observable deterministic trends
  - `:dettrendpseudo`: `Matrix{Float64}` of pseudo-observable deterministic
    trends
  - `:trendstates`: `Vector{Float64}` of state trends, i.e. the `CCC` vector
  - `:trendobs`: `Vector{Float64}` of observable trends, i.e. the `DD` vector
  - `:trendpseudo`: `Vector{Float64}` of pseudo-observable trends, i.e. the
    `DD_pseudo` vector
  - `:irfstates`: `Array{Float64, 3}` of state impulse responses
  - `:irfobs`: `Array{Float64, 3}` of observable impulse responses
  - `:irfpseudo`: `Array{Float64, 3}` of pseudo-observable impulse responses
```
"""
function forecast_one_draw(m::AbstractDSGEModel{Float64}, input_type::Symbol, cond_type::Symbol,
                           output_vars::Vector{Symbol}, params::Vector{Float64}, df::DataFrame; verbose::Symbol = :low,
                           use_filtered_shocks_in_shockdec::Bool = false,
                           shock_name::Symbol = :none, shock_var_name::Symbol = :none,
                           shock_var_value::Float64 = 0.0, zlb_method::Symbol = :shock,
                           set_regime_vals_altpolicy::Function = identity,
                           set_info_sets_altpolicy::Function = auto_temp_altpolicy_info_set,
                           pegFFR::Bool = false, FFRpeg::Float64 = -0.25/4, H::Int = 4,
                           regime_switching::Bool = false, n_regimes::Int = 1, only_filter::Bool = false,
                           filter_smooth::Bool = false, rerun_smoother::Bool = false,
                           catch_smoother_lapack::Bool = false, testing_carter_kohn::Bool = false,
                           return_loglh::Bool = false)
    ### Setup

    # Re-initialize model indices if forecasting under an alternative policy
    # rule (in case new states or equations were added)
    if alternative_policy(m).key != :historical
        init_model_indices!(m)
    end

    # Time-Varying Information Set?
    tvis = haskey(get_settings(m), :tvis_information_set) ? !isempty(get_setting(m, :tvis_information_set)) : false

    # Are we only running IRFs?
    output_prods = map(get_product, output_vars)
    irfs_only = all(x -> x == :irf, output_prods)

    # Compute state space
    update!(m, params) # Note that params is a Vector{Float64}, not a ParameterVector. This `update!` infers if the forecast is regime-switching if length(params) > length(m.parameters)

#=    if regime_switching
        # system = compute_system(m; apply_altpolicy = alternative_policy(m).solve != solve, tvis = tvis)
        system = compute_system(m; tvis = tvis)
    else
        system = compute_system(m; tvis = tvis)
    end=#

    system = compute_system(m; tvis = tvis)

    # Initialize output dictionary
    forecast_output = Dict{Symbol, Array{Float64}}()

    # Decide whether to draw states/shocks in smoother/forecast
    uncertainty_override = forecast_uncertainty_override(m)
    uncertainty = if Nullables.isnull(uncertainty_override)
        if input_type in [:init, :mode, :mean, :prior]
            false
        elseif input_type in [:full, :subset, :mode_draw_shocks, :init_draw_shocks]
            true
        end
    else
        get(uncertainty_override)
    end

    ### 1. Smoothed Histories

    # Must run smoother for conditional data in addition to explicit cases
    hist_vars = [:histstates, :histpseudo, :histshocks, :histstdshocks]
    shockdec_vars = [:shockdecstates, :shockdecpseudo, :shockdecobs]
    dettrend_vars = [:dettrendstates, :dettrendpseudo, :dettrendobs]
    smooth_vars = vcat(hist_vars, shockdec_vars, dettrend_vars)
    hists_to_compute = intersect(output_vars, smooth_vars)

    run_smoother = (!isempty(hists_to_compute) ||
        (cond_type in [:semi, :full] && !irfs_only)) && !only_filter
    if run_smoother
        # Call smoother
        if filter_smooth && (get_setting(m, :forecast_smoother) == :carter_kohn)
            kal = filter(m, df, system; cond_type = cond_type)
            histstates, histshocks, histpseudo, initial_states =
                smooth(m, df, system; cond_type = cond_type, draw_states = uncertainty,
<<<<<<< HEAD
                       set_pgap_ygap = set_pgap_ygap,
                       s_pred = kal[:s_pred], P_pred = kal[:P_pred], s_filt = kal[:s_filt], P_filt = kal[:P_filt])

        else
            histstates, histshocks, histpseudo, initial_states =
                smooth(m, df, system; cond_type = cond_type, draw_states = uncertainty,
                       set_pgap_ygap = set_pgap_ygap)

            save("histstates_2.jld2", Dict("histstates" => histstates))
            save("system_2.jld2", Dict("system" => system))
            save("model_2.jld2", Dict("model" => m))
            save("df_2.jld2", Dict("df" => df))
            @show set_pgap_ygap
            #save("smooth_args_2.jld2", Dict("m" => m, "df" => df, "system" => system, "set_pgap_ygap" => set_pgap_ygap))
=======
                       s_pred = kal[:s_pred], P_pred = kal[:P_pred], s_filt = kal[:s_filt], P_filt = kal[:P_filt],
                       catch_smoother_lapack = catch_smoother_lapack)
        elseif testing_carter_kohn && get_setting(m, :forecast_smoother) == :carter_kohn
            histstates, histshocks, histpseudo, initial_states, conded =
                smooth(m, df, system; cond_type = cond_type, draw_states = uncertainty,
                       catch_smoother_lapack = catch_smoother_lapack, testing_carter_kohn = testing_carter_kohn)
        else
            histstates, histshocks, histpseudo, initial_states =
                smooth(m, df, system; cond_type = cond_type, draw_states = uncertainty,
                       catch_smoother_lapack = catch_smoother_lapack)
>>>>>>> aea8c116
        end

        # For conditional data, transplant the obs/state/pseudo vectors from hist to forecast
        if cond_type in [:full, :semi]
            T = n_mainsample_periods(m)

            forecast_output[:histstates] = transplant_history(histstates, T)
            forecast_output[:histshocks] = transplant_history(histshocks, T)
            forecast_output[:histpseudo] = transplant_history(histpseudo, T)
        else
            forecast_output[:histstates] = histstates
            forecast_output[:histshocks] = histshocks
            forecast_output[:histpseudo] = histpseudo
        end

        # Standardize shocks if desired
        if :histstdshocks in output_vars
            if regime_switching
                start_date = max(date_mainsample_start(m), df[1, :date]) # use mainsample b/c shocks only includes mainsample, no presample
                end_date   = prev_quarter(date_forecast_start(m))
                regime_inds = regime_indices(m, start_date, end_date)
                if regime_inds[1][1] < 1
                    regime_inds[1] = 1:regime_inds[1][end]
                end
                forecast_output[:histstdshocks] =
                    standardize_shocks(forecast_output[:histshocks],
                                       Matrix{eltype(system[1, :QQ])}[system[i, :QQ] for i in 1:n_regimes], regime_inds)
            else
                forecast_output[:histstdshocks] = standardize_shocks(forecast_output[:histshocks], system[:QQ])
            end
        end
    end

    ### 2. Forecasts

    unbddforecast_vars = [:forecaststates, :forecastobs, :forecastpseudo, :forecastshocks, :forecaststdshocks]
    bddforecast_vars = [:bddforecaststates, :bddforecastobs, :bddforecastpseudo, :bddforecastshocks, :bddforecaststdshocks]
    forecast_vars = vcat(unbddforecast_vars, bddforecast_vars)
    forecasts_to_compute = intersect(output_vars, forecast_vars)

    if !isempty(forecasts_to_compute)
        # Get initial forecast state vector s_T
        s_T = if run_smoother && !return_loglh # ONLY THIS BRANCH WORKS FOR REGIME SWITCHING
            # The last smoothed state is either s_{T|T} (if !uncertainty) or
            # drawn from N(s_{T|T}, P_{T|T}) (if uncertainty)
            histstates[:, end]
        else
            kal = Kalman(Vector{Float64}(undef,0), Matrix{Float64}(undef, 0, 0), Array{Float64}(undef, 0, 0, 0), Matrix{Float64}(undef, 0, 0), Array{Float64}(undef, 0, 0, 0), Vector{Float64}(undef, 0), Array{Float64}(undef, 0, 0, 0), Vector{Float64}(undef, 0), Array{Float64}(undef, 0, 0, 0))
            try
                kal = filter(m, df, system; cond_type = cond_type)
            catch err
                if isa(err, DomainError)
                    return Dict{Symbol, Array{Float64}}()
                else
                    rethrow(err)
                end
            end
            if uncertainty
                # If we want to draw s_T but haven't run the smoother, draw from
                # N(s_{T|T}, P_{T|T}) directly
                U, singular_values, _ = svd(kal[:P_T])
                dist = DegenerateMvNormal(kal[:s_T], U*Matrix(Diagonal(sqrt.(singular_values))))
                rand(dist)
            else
                # If we don't want to draw s_T, simply use the mean s_{T|T}
                kal[:s_T]
            end
        end
        save("flexible_perm_sT_2.jld2", Dict("s_T" => s_T))

        # Re-solve model with alternative policy rule, if applicable
        apply_altpolicy = alternative_policy(m).solve != solve
        if apply_altpolicy
#=            if !regime_switching
                system = compute_system(m; apply_altpolicy = true, tvis = tvis)
            end=#

            if haskey(get_settings(m), :skip_altpolicy_state_init) ? !get_setting(m, :skip_altpolicy_state_init) : true
                # Adjust the initial state vector for pgap and ygap
                if haskey(m.settings, :pgap_type) && haskey(get_settings(m), :pgap_value)
                    update_hist = true
                    _pgap_type = get_setting(m, :pgap_type)
                    if _pgap_type == :ngdp
                        _, s_T = ngdp_forecast_init(m, zeros(0, 0), s_T, cond_type = cond_type)
                    elseif _pgap_type == :ait
                        _, s_T = ait_forecast_init(m, zeros(0, 0), s_T, cond_type = cond_type)
                    else
                        update_hist = false
                    end
                    if update_hist # Don't do this computation unless pgap_type in [:ngdp, :ait]
                        histstates[:, end] = s_T
                        ZZ_pseudo = isa(system, RegimeSwitchingSystem) ? system[1, :ZZ_pseudo] : system[:ZZ_pseudo] # currently assumes these are
                        DD_pseudo = isa(system, RegimeSwitchingSystem) ? system[1, :DD_pseudo] : system[:DD_pseudo] # the same across regimes
                        histpseudo[:, end] = ZZ_pseudo * s_T + DD_pseudo
                    end
                end

<<<<<<< HEAD
            if haskey(m.settings, :ygap_type) && haskey(get_settings(m), :ygap_value) &&
                haskey(m.settings, :pgap_type) && haskey(get_settings(m), :pgap_value)
                update_hist = true
                _ygap_type = get_setting(m, :ygap_type)
                _pgap_type = get_setting(m, :pgap_type)
                if _ygap_type == _pgap_type == :smooth_ait_gdp
                    _, s_T = smooth_ait_gdp_forecast_init(m, zeros(0, 0), s_T, cond_type = cond_type)
                elseif _ygap_type == _pgap_type == :smooth_ait_gdp_alt
                    _, s_T = smooth_ait_gdp_alt_forecast_init(m, zeros(0, 0), s_T, cond_type = cond_type)
                elseif (_ygap_type == _pgap_type == :flexible_ait) &&
                    (haskey(m.settings, :flexible_ait_2020Q3_policy_change) ? !get_setting(m, :flexible_ait_2020Q3_policy_change) : true) && (!haskey(m.settings, :initialize_pgap_ygap) || get_setting(m, :initialize_pgap_ygap))
                    _, s_T = flexible_ait_forecast_init(m, zeros(0, 0), s_T, cond_type = cond_type)
                else
                    update_hist = false
                end
                if update_hist # Don't do this computation unless pgap_type and ygap_type are okay
                    histstates[:, end] = s_T
                    ZZ_pseudo = isa(system, RegimeSwitchingSystem) ? system[1, :ZZ_pseudo] : system[:ZZ_pseudo] # currently assumes these are
                    DD_pseudo = isa(system, RegimeSwitchingSystem) ? system[1, :DD_pseudo] : system[:DD_pseudo] # the same across regimes
                    histpseudo[:, end] = ZZ_pseudo * s_T + DD_pseudo
=======
                if haskey(m.settings, :ygap_type) && haskey(get_settings(m), :ygap_value) &&
                    haskey(m.settings, :pgap_type) && haskey(get_settings(m), :pgap_value)
                    update_hist = true
                    _ygap_type = get_setting(m, :ygap_type)
                    _pgap_type = get_setting(m, :pgap_type)
                    if _ygap_type == _pgap_type == :smooth_ait_gdp
                        _, s_T = smooth_ait_gdp_forecast_init(m, zeros(0, 0), s_T, cond_type = cond_type)
                    elseif _ygap_type == _pgap_type == :smooth_ait_gdp_alt
                        _, s_T = smooth_ait_gdp_alt_forecast_init(m, zeros(0, 0), s_T, cond_type = cond_type)
                    elseif (_ygap_type == _pgap_type == :flexible_ait) &&
                        (haskey(m.settings, :flexible_ait_policy_change) ?
                         !get_setting(m, :flexible_ait_policy_change) : true) &&
                         (haskey(m.settings, :initialize_pgap_ygap) ? get_setting(m, :initialize_pgap_ygap) : false)
                        _, s_T = flexible_ait_forecast_init(m, zeros(0, 0), s_T, cond_type = cond_type)
                    else
                        update_hist = false
                    end
                    if update_hist # Don't do this computation unless pgap_type and ygap_type are okay
                        histstates[:, end] = s_T
                        ZZ_pseudo = isa(system, RegimeSwitchingSystem) ? system[1, :ZZ_pseudo] : system[:ZZ_pseudo] # currently assumes these are
                        DD_pseudo = isa(system, RegimeSwitchingSystem) ? system[1, :DD_pseudo] : system[:DD_pseudo] # the same across regimes
                        histpseudo[:, end] = ZZ_pseudo * s_T + DD_pseudo
                    end
>>>>>>> aea8c116
                end

                if haskey(m.settings, :Rref_type)
                    if get_setting(m, :ygap_type) == :rw && get_setting(m, :pgap_type) == :rw &&
                        get_setting(m, :Rref_type) == :rw
                        _, s_T = rw_forecast_init(m, zeros(0, 0), s_T, cond_type = cond_type)
                        histstates[:, end] = s_T
                        ZZ_pseudo = isa(system, RegimeSwitchingSystem) ? system[1, :ZZ_pseudo] : system[:ZZ_pseudo] # currently assumes these are
                        DD_pseudo = isa(system, RegimeSwitchingSystem) ? system[1, :DD_pseudo] : system[:DD_pseudo] # the same across regimes
                        histpseudo[:, end] = ZZ_pseudo * s_T + DD_pseudo
                    end
                end
            end
        end

        # 2A. Unbounded forecasts
        if !isempty(intersect(output_vars, unbddforecast_vars))
            if pegFFR
                nshocks = size(system[:RRR], 2)
                nstates = size(system[:TTT], 1)
                shocks = m.exogenous_shocks
                PsiR1 = 0
                PsiR2 = zeros(nstates)
                PsiR2[m.endogenous_states[:R_t]] = 1.
                Rht = system[:RRR][:, vcat(shocks[:rm_sh], shocks[:rm_shl1]:shocks[Symbol("rm_shl$H")])]
                bb = zeros(H+1, 1)
                MH = zeros(H+1, H+1)
                for hh = 1:H+1
                    bb[hh, 1] = (FFRpeg - PsiR1 - PsiR2'*(system[:TTT])^hh*s_T)[1]
                    MH[hh, :] = PsiR2'*(system[:TTT])^(hh-1)*Rht
                end
                monshocks = MH\bb
                etpeg = zeros(nshocks, forecast_horizons(m))
                etpeg[vcat(shocks[:rm_sh], shocks[:rm_shl1]:shocks[Symbol("rm_shl$H")]), 1] = monshocks
                forecaststates, forecastobs, forecastpseudo, forecastshocks =
                    forecast(system, s_T, etpeg; cond_type = cond_type, enforce_zlb = false, draw_shocks = uncertainty)
                println("The forecasted interest rate path is $(forecastobs[m.observables[:obs_nominalrate], :])")
            else
                forecaststates, forecastobs, forecastpseudo, forecastshocks =
                    forecast(m, system, s_T;
                             cond_type = cond_type, enforce_zlb = false, draw_shocks = uncertainty)
                # filepathed = "/data/dsge_data_dir/dsgejl/william/policy/one_off/covid_exercises/System_2020_Q3/flexible_ait_2020Q3/save/everything_$(get_setting(m, :alternative_policy_weights)"
                # save(filepathed * "/drivers.jld2", Dict("forecaststates" => forecaststates, "forecastobs" => forecastobs))
            end

            # For conditional data, transplant the obs/state/pseudo vectors from hist to forecast
            # NOTE: ZZ REGIME SWITCHING NOT FULLY SUPPORTED, SO JUST TAKE THE LAST ZZ IN THE SYSTEM
            #       OR THE ZZ SPECIFIED BY THE FOLLOWING SETTING
            cond_ZZ_regime = if regime_switching
                if haskey(get_settings(m), :cond_ZZ_regime)
                    get_setting(m, :cond_ZZ_regime)
                else # an educated guess at the correct conditional regime
                    if only_filter
                        @warn "The setting :cond_ZZ_regime is not specified. Making an educated guess..."
                    end
                    if get_setting(m, :n_cond_regimes) > 0 # if regime-switching during conditional horizon, need to add them and
                        get_setting(m, :reg_forecast_start) + get_setting(m, :n_cond_regimes) - 1 # minus 1 for reg_forecast_start
                    else # otherwise no regime-switching during conditional horizon, so just use the same regime as forecast start date
                        get_setting(m, :reg_forecast_start)
                    end
                end
            else
                1
            end
            if cond_type in [:full, :semi] && !only_filter
                forecast_output[:forecaststates] = transplant_forecast(histstates, forecaststates, T)
                forecast_output[:forecastshocks] = transplant_forecast(histshocks, forecastshocks, T)
                forecast_output[:forecastpseudo] = transplant_forecast(histpseudo, forecastpseudo, T)
                forecast_output[:forecastobs]    =
                    transplant_forecast_observables(histstates, forecastobs,
                                                    regime_switching ? system[cond_ZZ_regime] : system, T)
            elseif cond_type in [:full, :semi] && only_filter
                if regime_switching
                    cond_obs                         = system[cond_ZZ_regime, :ZZ] * s_T + system[cond_ZZ_regime, :DD]
                    cond_pseudo                      = system[cond_ZZ_regime, :ZZ_pseudo] * s_T + system[cond_ZZ_regime, :DD_pseudo]
                    forecast_output[:forecaststates] = hcat(s_T,         forecaststates)
                    forecast_output[:forecastobs]    = hcat(cond_obs,    forecastobs)
                    forecast_output[:forecastpseudo] = hcat(cond_pseudo, forecastpseudo)
                else
                    cond_obs                         = system[:ZZ] * s_T + system[:DD]
                    cond_pseudo                      = system[:ZZ_pseudo] * s_T + system[:DD_pseudo]
                    forecast_output[:forecaststates] = hcat(s_T,         forecaststates)
                    forecast_output[:forecastobs]    = hcat(cond_obs,    forecastobs)
                    forecast_output[:forecastpseudo] = hcat(cond_pseudo, forecastpseudo)
                    # forecastshocks cannot be calculated w/out smoother
                end
            else
                forecast_output[:forecaststates] = forecaststates
                forecast_output[:forecastshocks] = forecastshocks
                forecast_output[:forecastpseudo] = forecastpseudo
                forecast_output[:forecastobs]    = forecastobs
            end

            # Standardize shocks if desired
            if :forecaststdshocks in output_vars
                forecast_output[:forecaststdshocks] =
                    standardize_shocks(forecast_output[:forecastshocks],
                                       regime_switching ? system[cond_ZZ_regime, :QQ] : system[:QQ])
            end
        end

        # 2B. Bounded forecasts

        if !isempty(intersect(output_vars, bddforecast_vars))
            if pegFFR
                nshocks = size(system[:RRR], 2)
                nstates = size(system[:TTT], 1)
                shocks = m.exogenous_shocks
                PsiR1 = 0
                PsiR2 = zeros(nstates)
                PsiR2[m.endogenous_states[:R_t]] = 1.
                Rht = system[:RRR][:, vcat(shocks[:rm_sh], shocks[:rm_shl1]:shocks[Symbol("rm_shl$H")])]
                bb = zeros(H+1, 1)
                MH = zeros(H+1, H+1)
                @show s_T[m.endogenous_states[:R_t]] + 400*log(m[:Rstarn])
                for hh = 1:H+1
                    bb[hh, 1] = (FFRpeg - PsiR1 - PsiR2'*(system[:TTT])^hh*s_T)[1]
                    MH[hh, :] = PsiR2'*(system[:TTT])^(hh-1)*Rht
                end
                monshocks = MH\bb
                etpeg = zeros(nshocks, forecast_horizons(m))
                etpeg[vcat(shocks[:rm_sh], shocks[:rm_shl1]:shocks[Symbol("rm_shl$H")]), 1] = monshocks
                forecaststates, forecastobs, forecastpseudo, forecastshocks = forecast(system, s_T, etpeg)
                @show forecaststates[m.endogenous_states[:R_t], :]
                @show forecastobs[m.observables[:obs_nominalrate], :]
            elseif zlb_method == :temporary_altpolicy
                altpolicy = get_setting(m, :alternative_policy).key
                @assert altpolicy in [:historical, :ait, :ngdp, :smooth_ait_gdp, :smooth_ait_gdp_alt,
                                      :flexible_ait] "altpolicy must be permanent " *
                    "and among [:historical, :ait, :ngdp, :smooth_ait_gdp, :smooth_ait_gdp_alt] for this method of enforcing the ZLB."

                # Run the unbounded forecast if they haven't already been computed
                if isempty(intersect(output_vars, unbddforecast_vars))
                    forecaststates, forecastobs, forecastpseudo, forecastshocks =
                        forecast(m, system, s_T;
                                 cond_type = cond_type, enforce_zlb = false, draw_shocks = uncertainty)
                end

                # Now run the ZLB enforcing forecast
                if rerun_smoother
                    zlb_enforced_output =
                        forecast(m, altpolicy, s_T, forecaststates, forecastobs, forecastpseudo, forecastshocks;
                                 cond_type = cond_type,
                                 set_zlb_regime_vals = set_regime_vals_altpolicy,
                                 set_info_sets_altpolicy = set_info_sets_altpolicy,
                                 rerun_smoother = rerun_smoother, df = df,
                                 draw_states = uncertainty,
                                 histstates = histstates, histshocks = histshocks, histpseudo = histpseudo,
                                 initial_states = initial_states)
                    forecaststates, forecastobs, forecastpseudo, histstates, histshocks, histpseudo, initial_states =
                        zlb_enforced_output

                    if cond_type in [:full, :semi]
                        T = n_mainsample_periods(m)

                        forecast_output[:histstates] = transplant_history(histstates, T)
                        forecast_output[:histshocks] = transplant_history(histshocks, T)
                        forecast_output[:histpseudo] = transplant_history(histpseudo, T)
                    else
                        forecast_output[:histstates] = histstates
                        forecast_output[:histshocks] = histshocks
                        forecast_output[:histpseudo] = histpseudo
                    end

                    # Standardize shocks if desired
                    if :histstdshocks in output_vars
                        if regime_switching
                            start_date = max(date_mainsample_start(m), df[1, :date]) # use mainsample b/c shocks only includes mainsample, no presample
                            end_date   = prev_quarter(date_forecast_start(m))
                            regime_inds = regime_indices(m, start_date, end_date)
                            if regime_inds[1][1] < 1
                                regime_inds[1] = 1:regime_inds[1][end]
                            end
                            forecast_output[:histstdshocks] =
                                standardize_shocks(forecast_output[:histshocks],
                                                   Matrix{eltype(system[1, :QQ])}[system[i, :QQ] for i in 1:n_regimes], regime_inds)
                        else
                            forecast_output[:histstdshocks] = standardize_shocks(forecast_output[:histshocks], system[:QQ])
                        end
                    end
                else
                    forecaststates, forecastobs, forecastpseudo =
                        forecast(m, altpolicy, s_T, forecaststates, forecastobs, forecastpseudo, forecastshocks;
                                 cond_type = cond_type,
                                 set_zlb_regime_vals = set_regime_vals_altpolicy,
                                 set_info_sets_altpolicy = set_info_sets_altpolicy)
                end
            else
                forecaststates, forecastobs, forecastpseudo, forecastshocks =
                    forecast(m, system, s_T;
                             cond_type = cond_type, enforce_zlb = true, draw_shocks = uncertainty)
            end

            # For conditional data, transplant the obs/state/pseudo vectors from hist to forecast
            # NOTE: ZZ REGIME SWITCHING NOT FULLY SUPPORTED, SO JUST TAKE THE LAST ZZ IN THE SYSTEM
            #       OR THE ZZ SPECIFIED BY THE FOLLOWING SETTING
            cond_ZZ_regime = if regime_switching
                if haskey(get_settings(m), :cond_ZZ_regime)
                    get_setting(m, :cond_ZZ_regime)
                else # an educated guess at the correct conditional regime
                    if only_filter
                        @warn "The setting :cond_ZZ_regime is not specified. Making an educated guess..."
                    end
                    if get_setting(m, :n_cond_regimes) > 0 # if regime-switching during conditional horizon, need to add them and
                        get_setting(m, :reg_forecast_start) + get_setting(m, :n_cond_regimes) - 1 # minus 1 for reg_forecast_start
                    else # otherwise no regime-switching during conditional horizon, so just use the same regime as forecast start date
                        get_setting(m, :reg_forecast_start)
                    end
                end
            else
                1
            end
            if cond_type in [:full, :semi] && !only_filter
                forecast_output[:bddforecaststates] = transplant_forecast(histstates, forecaststates, T)
                forecast_output[:bddforecastshocks] = transplant_forecast(histshocks, forecastshocks, T)
                forecast_output[:bddforecastpseudo] = transplant_forecast(histpseudo, forecastpseudo, T)
                forecast_output[:bddforecastobs]    =
                    transplant_forecast_observables(histstates, forecastobs,
                                                    regime_switching ? system[cond_ZZ_regime] : system, T)
            elseif cond_type in [:full, :semi] && only_filter
                forecast_output[:bddforecaststates] = hcat(s_T,forecaststates)
                #forecast_output[:bddforecastshocks] = hcat(s_T,forecastshocks)
                #forecast_output[:bddforecastpseudo] = hcat(s_T,forecastpseudo)
                cond_var = system[cond_ZZ_regime][:ZZ]*s_T .+ system[cond_ZZ_regime][:DD]
                forecast_output[:bddforecastobs]    = hcat(cond_var,forecastobs)
            else
                forecast_output[:bddforecaststates] = forecaststates
                forecast_output[:bddforecastshocks] = forecastshocks
                forecast_output[:bddforecastpseudo] = forecastpseudo
                forecast_output[:bddforecastobs]    = forecastobs
            end

            # Standardize shocks if desired
            if :bddforecaststdshocks in output_vars
                forecast_output[:bddforecaststdshocks] =
                    standardize_shocks(forecast_output[:bddforecastshocks],
                                       regime_switching ? system[cond_ZZ_regime, :QQ] : system[:QQ])
            end
        end
    end

    if return_loglh
        return kal[:loglh]
    end

    ### 3. Shock Decompositions

    shockdecs_to_compute = intersect(output_vars, shockdec_vars)

    if !isempty(shockdecs_to_compute)
        histshocks_shockdec = if use_filtered_shocks_in_shockdec
            filter_shocks(m, df, system, cond_type = cond_type)
        else
            histshocks
        end

        start_date = max(date_mainsample_start(m), df[1, :date]) # smooth doesn't return presample
        end_date   = if cond_type in [:semi, :full] # end date of histshocks includes conditional periods
            max(date_conditional_end(m), prev_quarter(date_forecast_start(m)))
        else
            prev_quarter(date_forecast_start(m)) # this is the end date of history period
        end
        shockdecstates, shockdecobs, shockdecpseudo = isa(system, RegimeSwitchingSystem) ?
            shock_decompositions(m, system, histshocks_shockdec, start_date, end_date, cond_type) :
            shock_decompositions(m, system, histshocks_shockdec)

        forecast_output[:shockdecstates] = shockdecstates
        forecast_output[:shockdecobs]    = shockdecobs
        forecast_output[:shockdecpseudo] = shockdecpseudo
    end


    ### 4. Trend

    trend_vars = [:trendstates, :trendobs, :trendpseudo]
    trends_to_compute = intersect(output_vars, trend_vars)

    if !isempty(trends_to_compute)
        trendstates, trendobs, trendpseudo = if regime_switching &&
            (haskey(get_settings(m), :time_varying_trends) ? get_setting(m, :time_varying_trends) : false)

            start_date = max(date_mainsample_start(m), df[1, :date]) # smooth doesn't return presample
            end_date   = if cond_type in [:semi, :full] # end date of histshocks includes conditional periods
                max(date_conditional_end(m), prev_quarter(date_forecast_start(m)), date_forecast_end(m))
            else
                max(prev_quarter(date_forecast_start(m)), date_forecast_end(m)) # this is the end date of history period
            end # need to add date_forecast_end to end_date to avoid dimension mismatch in write_forecast_output

            trends(m, system, start_date, end_date, cond_type)
        else
            trends(system)
        end

        forecast_output[:trendstates] = trendstates
        forecast_output[:trendobs]    = trendobs
        forecast_output[:trendpseudo] = trendpseudo
    end


    ### 5. Deterministic Trend

    dettrends_to_compute = intersect(output_vars, dettrend_vars)

    if !isempty(dettrends_to_compute)
        if isa(system, RegimeSwitchingSystem)
            start_date = max(date_mainsample_start(m), df[1, :date]) # smooth doesn't return presample
            end_date   = if cond_type in [:semi, :full] # end date of histshocks includes conditional periods
                max(date_conditional_end(m), prev_quarter(date_forecast_start(m)))
            else
                prev_quarter(date_forecast_start(m)) # this is the end date of history period
            end
            dettrendstates, dettrendobs, dettrendpseudo =
                deterministic_trends(m, system, initial_states, start_date, end_date, cond_type)
        else
            dettrendstates, dettrendobs, dettrendpseudo = deterministic_trends(m, system, initial_states)
        end

        forecast_output[:dettrendstates] = dettrendstates
        forecast_output[:dettrendobs]    = dettrendobs
        forecast_output[:dettrendpseudo] = dettrendpseudo
    end


    ### 6. Impulse Responses

    irf_vars = [:irfstates, :irfobs, :irfpseudo]
    irfs_to_compute = intersect(output_vars, irf_vars)

    if !isempty(irfs_to_compute)
        if shock_name!=:none
            irfstates, irfobs, irfpseudo = impulse_responses(m, system, impulse_response_horizons(m),
                                                             shock_name,
                                                             shock_var_name,
                                                             shock_var_value)
        else
            irfstates, irfobs, irfpseudo = impulse_responses(m, system)
        end
        forecast_output[:irfstates] = irfstates
        forecast_output[:irfobs] = irfobs
        forecast_output[:irfpseudo] = irfpseudo
    end

    ### Return only desired output_vars

    for key in keys(forecast_output)
        if !(key in output_vars)
            delete!(forecast_output, key)
        end
    end

    if testing_carter_kohn && input_type == :full && get_setting(m, :forecast_smoother) == :carter_kohn
        forecast_output[:conded] = conded
    end
    return forecast_output
end<|MERGE_RESOLUTION|>--- conflicted
+++ resolved
@@ -753,13 +753,6 @@
     # Compute state space
     update!(m, params) # Note that params is a Vector{Float64}, not a ParameterVector. This `update!` infers if the forecast is regime-switching if length(params) > length(m.parameters)
 
-#=    if regime_switching
-        # system = compute_system(m; apply_altpolicy = alternative_policy(m).solve != solve, tvis = tvis)
-        system = compute_system(m; tvis = tvis)
-    else
-        system = compute_system(m; tvis = tvis)
-    end=#
-
     system = compute_system(m; tvis = tvis)
 
     # Initialize output dictionary
@@ -794,22 +787,6 @@
             kal = filter(m, df, system; cond_type = cond_type)
             histstates, histshocks, histpseudo, initial_states =
                 smooth(m, df, system; cond_type = cond_type, draw_states = uncertainty,
-<<<<<<< HEAD
-                       set_pgap_ygap = set_pgap_ygap,
-                       s_pred = kal[:s_pred], P_pred = kal[:P_pred], s_filt = kal[:s_filt], P_filt = kal[:P_filt])
-
-        else
-            histstates, histshocks, histpseudo, initial_states =
-                smooth(m, df, system; cond_type = cond_type, draw_states = uncertainty,
-                       set_pgap_ygap = set_pgap_ygap)
-
-            save("histstates_2.jld2", Dict("histstates" => histstates))
-            save("system_2.jld2", Dict("system" => system))
-            save("model_2.jld2", Dict("model" => m))
-            save("df_2.jld2", Dict("df" => df))
-            @show set_pgap_ygap
-            #save("smooth_args_2.jld2", Dict("m" => m, "df" => df, "system" => system, "set_pgap_ygap" => set_pgap_ygap))
-=======
                        s_pred = kal[:s_pred], P_pred = kal[:P_pred], s_filt = kal[:s_filt], P_filt = kal[:P_filt],
                        catch_smoother_lapack = catch_smoother_lapack)
         elseif testing_carter_kohn && get_setting(m, :forecast_smoother) == :carter_kohn
@@ -820,7 +797,6 @@
             histstates, histshocks, histpseudo, initial_states =
                 smooth(m, df, system; cond_type = cond_type, draw_states = uncertainty,
                        catch_smoother_lapack = catch_smoother_lapack)
->>>>>>> aea8c116
         end
 
         # For conditional data, transplant the obs/state/pseudo vectors from hist to forecast
@@ -894,9 +870,6 @@
         # Re-solve model with alternative policy rule, if applicable
         apply_altpolicy = alternative_policy(m).solve != solve
         if apply_altpolicy
-#=            if !regime_switching
-                system = compute_system(m; apply_altpolicy = true, tvis = tvis)
-            end=#
 
             if haskey(get_settings(m), :skip_altpolicy_state_init) ? !get_setting(m, :skip_altpolicy_state_init) : true
                 # Adjust the initial state vector for pgap and ygap
@@ -918,28 +891,6 @@
                     end
                 end
 
-<<<<<<< HEAD
-            if haskey(m.settings, :ygap_type) && haskey(get_settings(m), :ygap_value) &&
-                haskey(m.settings, :pgap_type) && haskey(get_settings(m), :pgap_value)
-                update_hist = true
-                _ygap_type = get_setting(m, :ygap_type)
-                _pgap_type = get_setting(m, :pgap_type)
-                if _ygap_type == _pgap_type == :smooth_ait_gdp
-                    _, s_T = smooth_ait_gdp_forecast_init(m, zeros(0, 0), s_T, cond_type = cond_type)
-                elseif _ygap_type == _pgap_type == :smooth_ait_gdp_alt
-                    _, s_T = smooth_ait_gdp_alt_forecast_init(m, zeros(0, 0), s_T, cond_type = cond_type)
-                elseif (_ygap_type == _pgap_type == :flexible_ait) &&
-                    (haskey(m.settings, :flexible_ait_2020Q3_policy_change) ? !get_setting(m, :flexible_ait_2020Q3_policy_change) : true) && (!haskey(m.settings, :initialize_pgap_ygap) || get_setting(m, :initialize_pgap_ygap))
-                    _, s_T = flexible_ait_forecast_init(m, zeros(0, 0), s_T, cond_type = cond_type)
-                else
-                    update_hist = false
-                end
-                if update_hist # Don't do this computation unless pgap_type and ygap_type are okay
-                    histstates[:, end] = s_T
-                    ZZ_pseudo = isa(system, RegimeSwitchingSystem) ? system[1, :ZZ_pseudo] : system[:ZZ_pseudo] # currently assumes these are
-                    DD_pseudo = isa(system, RegimeSwitchingSystem) ? system[1, :DD_pseudo] : system[:DD_pseudo] # the same across regimes
-                    histpseudo[:, end] = ZZ_pseudo * s_T + DD_pseudo
-=======
                 if haskey(m.settings, :ygap_type) && haskey(get_settings(m), :ygap_value) &&
                     haskey(m.settings, :pgap_type) && haskey(get_settings(m), :pgap_value)
                     update_hist = true
@@ -963,7 +914,6 @@
                         DD_pseudo = isa(system, RegimeSwitchingSystem) ? system[1, :DD_pseudo] : system[:DD_pseudo] # the same across regimes
                         histpseudo[:, end] = ZZ_pseudo * s_T + DD_pseudo
                     end
->>>>>>> aea8c116
                 end
 
                 if haskey(m.settings, :Rref_type)
