"""
```
gensys2(m::AbstractDSGEModel, Γ0::Matrix{Float64}, Γ1::Matrix{Float64}, C::Vector{Float64},
        Ψ::Matrix{Float64}, Π::Matrix{Float64}, TTT::Matrix{Float64}, RRR::Matrix{Float64},
        CCC::Vector{Float64})
```

calculates the state space transition matrices when a temporary alternative policy applies.
This function is **not** the same as the gensys2 written by Chris Sims, which computes
a second-order perturbation.
"""
function gensys2(m::AbstractDSGEModel, Γ0::Matrix{Float64}, Γ1::Matrix{Float64}, C::Vector{Float64},
                 Ψ::Matrix{Float64}, Π::Matrix{Float64}, TTT::Matrix{Float64}, RRR::Matrix{Float64},
                 CCC::Vector{Float64}; T_switch::Int = get_setting(m, :n_rule_periods) + 1)

    exp_eq_ind = sum(Π, dims = 2)
    Γ0_til = zeros(size(Γ0))
    Γ1_til = zeros(size(Γ1))
    Γ2_til = zeros(size(Γ0))
    C_til = C
    Ψ_til = Ψ

    for row in 1:length(exp_eq_ind)
        if exp_eq_ind[row] == 0
            # Not expectational equation
            Γ1_til[row, :] = Γ1[row, :]
            Γ0_til[row, :] = Γ0[row, :]
            Γ2_til[row, :] .= 0.
        else
            # expectational equation
            Γ0_til[row, findfirst(Γ1[row, :] .> 0)] = -1
            Γ2_til[row, findfirst(Γ0[row, :] .> 0)] = 1
        end
    end

#     Γ0_til, Γ1_til, Γ2_til, C_til, Ψ_til = gensys_to_predictable_form(Γ0, Γ1, C, Ψ, Π)

    Tcal = Vector{Matrix{Float64}}(undef, T_switch)
    Rcal = Vector{Matrix{Float64}}(undef, T_switch)
    Ccal = Vector{Vector{Float64}}(undef, T_switch)

    Tcal[end] = TTT
    Rcal[end] = RRR
    Ccal[end] = CCC

    for t = 1:(T_switch-1)
        Tcal[end-t] = (Γ2_til*TTT + Γ0_til)\Γ1_til
        Rcal[end-t] = (Γ2_til*TTT + Γ0_til)\Ψ_til
        Ccal[end-t] = (Γ2_til*TTT + Γ0_til)\(C_til - Γ2_til*CCC)

        TTT = Tcal[end-t]
        CCC = Ccal[end-t]
        RRR = Rcal[end-t]
    end
    return Tcal, Rcal, Ccal
end

<<<<<<< HEAD
function gensys_cplus(m::AbstractDSGEModel, Γ0s::Vector{Matrix{Float64}}, Γ1s::Vector{Matrix{Float64}},
                      Cs::Vector{Vector{Float64}},
                      Ψs::Vector{Matrix{Float64}}, Πs::Vector{Matrix{Float64}},
                      TTT::Matrix{Float64}, RRR::Matrix{Float64},
                      CCC::Vector{Float64}; T_switch::Int = get_setting(m, :n_rule_periods) + 1)

=======
function gensys2(m::AbstractDSGEModel, Γ0s::Vector{Matrix{Float64}}, Γ1s::Vector{Matrix{Float64}},
    Cs::Vector{Vector{Float64}},
    Ψs::Vector{Matrix{Float64}}, Πs::Vector{Matrix{Float64}},
    TTT::Matrix{Float64}, RRR::Matrix{Float64},
    CCC::Vector{Float64}; T_switch::Int = get_setting(m, :n_rule_periods) + 1)
>>>>>>> aea8c116
    Γ0_tils = Vector{Matrix{Float64}}(undef, length(Γ0s))
    Γ1_tils = Vector{Matrix{Float64}}(undef, length(Γ0s))
    Γ2_tils = Vector{Matrix{Float64}}(undef, length(Γ0s))
    C_tils = Vector{Vector{Float64}}(undef, length(Γ0s))
    Ψ_tils = Vector{Matrix{Float64}}(undef, length(Γ0s))

    for i in 1:length(Γ0s)
        exp_eq_ind = sum(Πs[i], dims = 2)
        Γ0_tils[i] = zeros(size(Γ0s[i]))
        Γ1_tils[i] = zeros(size(Γ1s[i]))
        Γ2_tils[i] = zeros(size(Γ0s[i]))
        C_tils[i] = Cs[i]
        Ψ_tils[i] = Ψs[i]

        for row in 1:length(exp_eq_ind)
            if exp_eq_ind[row] == 0
                # Not expectational equation
                Γ1_tils[i][row, :] = Γ1s[i][row, :]
                Γ0_tils[i][row, :] = Γ0s[i][row, :]
                Γ2_tils[i][row, :] .= 0.
            else
                # expectational equation
                Γ0_tils[i][row, findfirst(Γ1s[i][row, :] .> 0)] = -1
                Γ2_tils[i][row, findfirst(Γ0s[i][row, :] .> 0)] = 1
            end
        end
    end

#=    for i in 1:length(Γ0s)
        Γ0_tils[i], Γ1_tils[i], Γ2_tils[i], C_tils[i], Ψ_tils[i] = gensys_to_predictable_form(Γ0s[i], Γ1s[i], Cs[i], Ψs[i], Πs[i])
    end=#

    Tcal = Vector{Matrix{Float64}}(undef, T_switch)
    Rcal = Vector{Matrix{Float64}}(undef, T_switch)
    Ccal = Vector{Vector{Float64}}(undef, T_switch)

    Tcal[end] = TTT
    Rcal[end] = RRR
    Ccal[end] = CCC

    #cond_vec = zeros(T_switch-1)
    for t = 1:(T_switch-1)
        Tcal[end-t] = (Γ2_tils[end-t]*TTT + Γ0_tils[end-t])\Γ1_tils[end-t]
        Rcal[end-t] = (Γ2_tils[end-t]*TTT + Γ0_tils[end-t])\Ψ_tils[end-t]
        Ccal[end-t] = (Γ2_tils[end-t]*TTT + Γ0_tils[end-t])\(C_tils[end-t] - Γ2_tils[end-t]*CCC)

        #cond_vec[t] = LinearAlgebra.cond(Γ2_tils[end-t]*TTT + Γ0_tils[end-t])

        TTT = Tcal[end-t]
        CCC = Ccal[end-t]
        RRR = Rcal[end-t]

        #save("cplus_mat_$(get_setting(m, :alternative_policy_weights)[1]).jld2", Dict("TTT$(t)" => LinearAlgebra.cond(TTT), "RRR$(t)" => LinearAlgebra.cond(RRR), "CCC$(t)" => LinearAlgebra.cond(CCC), "Gam0_til$(t)" => LinearAlgebra.cond(Γ0_tils[end-t]), "Gam1_til$(t)" => LinearAlgebra.cond(Γ1_tils[end-t]), "Gam2_tils$(t)" => LinearAlgebra.cond(Γ2_tils[end-t]), "Psi_tils$(t)" => LinearAlgebra.cond(Ψ_tils[end-t]), "C_tils$(t)" => LinearAlgebra.cond(C_tils[end-t])))
    end

    return Tcal, Rcal, Ccal
end

function gensys_to_predictable_form(Γ0::AbstractMatrix{S}, Γ1::AbstractMatrix{S}, C::AbstractVector{S},
                                    Ψ::AbstractMatrix{S}, Π::AbstractMatrix{S}) where {S <: Real}

    nonexp_eq_ind = map(i -> all(Π[i, :] .== 0.), 1:size(Π, 1))
    Γ0_til = zeros(S, size(Γ0))
    Γ1_til = zeros(S, size(Γ1))
    Γ2_til = zeros(S, size(Γ0))
    C_til  = C
    Ψ_til  = Ψ

    for row in 1:length(nonexp_eq_ind)
        if nonexp_eq_ind[row]
            # Not expectational equation
            Γ1_til[row, :]  = Γ1[row, :]
            Γ0_til[row, :]  = Γ0[row, :]
        else
            # expectational equation, assumed to take the form zₜ = Eₜ₋₁[zₜ] + ηₜ
            Γ0_til[row, findfirst(Γ1[row, :] .> 0)] = -1.
            Γ2_til[row, findfirst(Γ0[row, :] .> 0)] = 1.
        end
    end

    return Γ0_til, Γ1_til, Γ2_til, C_til, Ψ_til
end<|MERGE_RESOLUTION|>--- conflicted
+++ resolved
@@ -55,20 +55,12 @@
     return Tcal, Rcal, Ccal
 end
 
-<<<<<<< HEAD
-function gensys_cplus(m::AbstractDSGEModel, Γ0s::Vector{Matrix{Float64}}, Γ1s::Vector{Matrix{Float64}},
-                      Cs::Vector{Vector{Float64}},
-                      Ψs::Vector{Matrix{Float64}}, Πs::Vector{Matrix{Float64}},
-                      TTT::Matrix{Float64}, RRR::Matrix{Float64},
-                      CCC::Vector{Float64}; T_switch::Int = get_setting(m, :n_rule_periods) + 1)
+function gensys2(m::AbstractDSGEModel, Γ0s::Vector{Matrix{Float64}}, Γ1s::Vector{Matrix{Float64}},
+                 Cs::Vector{Vector{Float64}},
+                 Ψs::Vector{Matrix{Float64}}, Πs::Vector{Matrix{Float64}},
+                 TTT::Matrix{Float64}, RRR::Matrix{Float64},
+                 CCC::Vector{Float64}; T_switch::Int = get_setting(m, :n_rule_periods) + 1)
 
-=======
-function gensys2(m::AbstractDSGEModel, Γ0s::Vector{Matrix{Float64}}, Γ1s::Vector{Matrix{Float64}},
-    Cs::Vector{Vector{Float64}},
-    Ψs::Vector{Matrix{Float64}}, Πs::Vector{Matrix{Float64}},
-    TTT::Matrix{Float64}, RRR::Matrix{Float64},
-    CCC::Vector{Float64}; T_switch::Int = get_setting(m, :n_rule_periods) + 1)
->>>>>>> aea8c116
     Γ0_tils = Vector{Matrix{Float64}}(undef, length(Γ0s))
     Γ1_tils = Vector{Matrix{Float64}}(undef, length(Γ0s))
     Γ2_tils = Vector{Matrix{Float64}}(undef, length(Γ0s))
