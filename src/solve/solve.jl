--- conflicted
+++ resolved
@@ -415,11 +415,7 @@
                                  Γ0_til, Γ1_til, Γ2_til, C_til, Ψ_til)
 
         if nzlb != ng2
-<<<<<<< HEAD
-            # TODO: either generalize or remove this code block (remove b/c solve_non_gensys2 should work)
-=======
             # TODO: generalize this code block
->>>>>>> 667ee9f1
             # It is currently assumed that ffreg is the first regime w/ZLB (and cannot be another temporary altpolicy),
             # so ffreg + nzlb is the first regime w/out ZLB. Starting from nzlb + 1 ensures we populate the lift-off
             # regime correctly, as the lift-off is no longer the final regime, and won't be covered by
@@ -429,7 +425,6 @@
                 TTT_gensys, CCC_gensys, RRR_gensys, eu =
                 gensys(Γ0s[reg], Γ1s[reg], Cs[reg], Ψs[reg], Πs[reg],
                        1+1e-6, verbose = verbose)
-<<<<<<< HEAD
 
                 # Check for LAPACK exception, existence and uniqueness
                 if eu[1] != 1 || eu[2] != 1
@@ -439,27 +434,6 @@
                 RRR_gensys = real(RRR_gensys)
                 CCC_gensys = real(CCC_gensys)
 
-                if haskey(get_settings(m), :uncertain_altpolicy) ? get_setting(m, :uncertain_altpolicy) : false
-                    if haskey(get_settings(m), :regime_eqcond_info) ? haskey(get_setting(m, :regime_eqcond_info), reg) : false
-                        weights = get_setting(m, :regime_eqcond_info)[reg].weights
-                        altpols = get_setting(m, :alternative_policies)
-
-                        TTT_gensys, RRR_gensys, CCC_gensys =
-                        gensys_uncertain_altpol(m, weights, altpols; apply_altpolicy = true, TTT = TTT_gensys,
-                                                regime_switching = true, regimes = Int[reg])
-                    end
-                end
-
-=======
-
-                # Check for LAPACK exception, existence and uniqueness
-                if eu[1] != 1 || eu[2] != 1
-                    throw(GensysError("Error in Gensys, Regime $reg"))
-                end
-                TTT_gensys = real(TTT_gensys)
-                RRR_gensys = real(RRR_gensys)
-                CCC_gensys = real(CCC_gensys)
-
                 if haskey(get_settings(m), :regime_eqcond_info) ? haskey(get_setting(m, :regime_eqcond_info), reg) : false
                     weights = get_setting(m, :regime_eqcond_info)[reg].weights
                     altpols = get_setting(m, :alternative_policies)
@@ -469,13 +443,10 @@
                                             regime_switching = true, regimes = Int[reg])
                 end
 
->>>>>>> 667ee9f1
                 Tcal[ical] = TTT_gensys
                 Rcal[ical] = RRR_gensys
                 Ccal[ical] = CCC_gensys
             end
-<<<<<<< HEAD
-=======
         end
 
         if uncertain_altpolicy
@@ -486,7 +457,6 @@
             Tcal[end] = TTT_final
             Rcal[end] = RRR_final
             Ccal[end] = CCC_final
->>>>>>> 667ee9f1
         end
 
         if uncertain_altpolicy
