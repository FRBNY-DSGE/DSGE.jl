"""
```
solve(m::AbstractDSGEModel; apply_altpolicy = false)
```

Driver to compute the model solution and augment transition matrices.

### Inputs

- `m`: the model object

## Keyword Arguments

- `apply_altpolicy::Bool`: whether or not to solve the model under the
  alternative policy. This should be `true` when we solve the model to
  forecast, but `false` when computing smoothed historical states (since
  the past was estimated under the baseline rule).
- `regime_switching::Bool`: true if the state space system features regime switching
- `regimes::Union{Int, Vector{Int}, UnitRange{Int}}`: specifies the specific regime to solve for.

### Outputs
 - TTT, RRR, and CCC matrices of the state transition equation:
```
S_t = TTT*S_{t-1} + RRR*ϵ_t + CCC
```
"""
function solve(m::AbstractDSGEModel{T}; regime_switching::Bool = false,
               gensys_regimes::Vector{UnitRange{Int64}} = UnitRange{Int64}[1:1],
               gensys2_regimes::Vector{UnitRange{Int64}} = Vector{UnitRange{Int}}(undef, 0),
               regimes::Vector{Int} = Int[1],
               verbose::Symbol = :high) where {T <: Real}

    apply_altpolicy = haskey(m.settings, :regime_eqcond_info) || haskey(m.settings, :alternative_policy)
    altpolicy_solve = alternative_policy(m).solve
    uncertain_altpolicy = haskey(get_settings(m), :uncertain_altpolicy) ? get_setting(m, :uncertain_altpolicy) : false

    if regime_switching
        return solve_regime_switching(m; gensys_regimes = gensys_regimes,
                                      gensys2_regimes = gensys2_regimes, regimes = regimes,
                                      uncertain_altpolicy = uncertain_altpolicy, verbose = verbose)
    else
        if get_setting(m, :solution_method) == :gensys
            if altpolicy_solve == solve || !apply_altpolicy

                # Get equilibrium condition matrices
                Γ0, Γ1, C, Ψ, Π  = eqcond(m)

                # Solve model
                TTT_gensys, CCC_gensys, RRR_gensys, eu = gensys(Γ0, Γ1, C, Ψ, Π, 1+1e-6, verbose = verbose)

                # Check for LAPACK exception, existence and uniqueness
                if eu[1] != 1 || eu[2] != 1
                    throw(GensysError())
                end

                TTT_gensys = real(TTT_gensys)
                RRR_gensys = real(RRR_gensys)
                CCC_gensys = real(CCC_gensys)

                # Augment states
                TTT, RRR, CCC = augment_states(m, TTT_gensys, RRR_gensys, CCC_gensys)
            else
                # Change the policy rule
                TTT, RRR, CCC = altpolicy_solve(m)
            end

            if uncertain_altpolicy && apply_altpolicy
                weights = get_setting(m, :regime_eqcond_info)[1].weights
                altpols = get_setting(m, :alternative_policies)
                inds = 1:n_states(m)
                TTT_gensys, RRR_gensys, CCC_gensys = gensys_uncertain_altpol(m, weights, altpols; apply_altpolicy = apply_altpolicy,
                                                                             TTT = TTT[inds, inds])

                # Augment states
                TTT, RRR, CCC = augment_states(m, TTT_gensys, RRR_gensys, CCC_gensys)
            end
        elseif get_setting(m, :solution_method) == :klein
            TTT_jump, TTT_state = klein(m)

            # Transition
            TTT, RRR = klein_transition_matrices(m, TTT_state, TTT_jump)
            CCC = zeros(n_model_states(m))
        end

        return TTT, RRR, CCC
    end
end

"""
solve(m::PoolModel)
```

Driver to compute the model solution when using the PoolModel type

### Inputs

- `m`: the PoolModel object

### Outputs
- Φ: transition function
- F_ϵ: distribution of structural shock
- F_λ: prior on the initial λ_0

"""
function solve(m::PoolModel)
    return transition(m)
end

"""
```
GensysError <: Exception
```
A `GensysError` is thrown when:

1. Gensys does not give existence and uniqueness, or
2. A LAPACK error was thrown while computing the Schur decomposition of Γ0 and Γ1

If a `GensysError`is thrown during Metropolis-Hastings, it is caught by
`posterior`.  `posterior` then returns a value of `-Inf`, which
Metropolis-Hastings always rejects.

### Fields

* `msg::String`: Info message. Default = \"Error in Gensys\"
"""
mutable struct GensysError <: Exception
    msg::String
end
GensysError() = GensysError("Error in Gensys")
Base.showerror(io::IO, ex::GensysError) = print(io, ex.msg)

"""
```
KleinError <: Exception
```
A `KleinError` is thrown when:
1. A LAPACK error was thrown while computing the pseudo-inverse of U22*U22'

If a `KleinError`is thrown during Metropolis-Hastings, it is caught by
`posterior`.  `posterior` then returns a value of `-Inf`, which
Metropolis-Hastings always rejects.

### Fields

* `msg::String`: Info message. Default = \"Error in Klein\"
"""
mutable struct KleinError <: Exception
    msg::String
end
KleinError() = KleinError("Error in Klein")
Base.showerror(io::IO, ex::KleinError) = print(io, ex.msg)

"""
```
solve_regime_switching(m::AbstractDSGEModel)

solve_one_regime(m::AbstractDSGEModel)

solve_non_gensys2_regimes!(m::AbstractDSGEModel, Γ0s::Vector{Matrix{S}}, Γ01::Vector{Matrix{S}},
    Cs::Vector{Vector{S}}, Ψs::Vector{Matrix{S}}, Πs::Vector{Matrix{S}};
    TTTs::Vector{Matrix{S}}, RRRs::Vector{Matrix{S}}, CCCs::Vector{Vector{S}};
    regimes::Vector{Int} = Int[1], uncertain_altpolicy::Bool = false,
    altpolicy_solve::Function = solve, verbose::Symbol = :high)

solve_gensys2!(m::AbstractDSGEModel, Γ0s::Vector{Matrix{S}}, Γ01::Vector{Matrix{S}},
    Cs::Vector{Vector{S}}, Ψs::Vector{Matrix{S}}, Πs::Vector{Matrix{S}},
    TTT_gensys_final::AbstractMatrix{S}, RRR_gensys_final::AbstractMatrix{S},
    CCC_gensys_final::AbstractMatrix{S},
    TTTs::Vector{Matrix{S}}, RRRs::Vector{Matrix{S}}, CCCs::Vector{Vector{S}};
    fcast_gensys2_regimes::Vector{Int} = Int[1], verbose::Symbol = :high)
```

calculates the reduced form state transition matrices in the case of regime switching.
These functions are intended to be internal functions hidden from the user but are separate
from the definition of the main `solve` function to ensure the main function is
comprehensible.
"""
function solve_regime_switching(m::AbstractDSGEModel{T};
                                uncertain_altpolicy::Bool = false,
                                gensys_regimes::Vector{UnitRange{Int64}} = UnitRange{Int64}[1:1],
                                gensys2_regimes::Vector{UnitRange{Int64}} = Vector{UnitRange{Int64}}(undef, 0),
                                regimes::Vector{Int} = Int[1],
                                verbose::Symbol = :high) where {T <: Real}

    altpolicy_solve = alternative_policy(m).solve
    gensys2 = haskey(get_settings(m), :gensys2) ? get_setting(m, :gensys2) : false
    uncertain_zlb = haskey(get_settings(m), :uncertain_zlb) ? get_setting(m, :uncertain_zlb) : false
    replace_eqcond = haskey(get_settings(m), :replace_eqcond) ? get_setting(m, :replace_eqcond) : false

    if get_setting(m, :solution_method) == :gensys
        if length(regimes) == 1 # Calculate the solution to a specific regime
            return solve_one_regime(m; regime = regimes[1],
                                    uncertain_altpolicy = uncertain_altpolicy, verbose = verbose)
        else # Calculate the reduced-form state space matrices for all regimes
            Γ0s = Vector{Matrix{Float64}}(undef, length(regimes))
            Γ1s = Vector{Matrix{Float64}}(undef, length(regimes))
            Cs = Vector{Vector{Float64}}(undef, length(regimes))
            Ψs = Vector{Matrix{Float64}}(undef, length(regimes))
            Πs = Vector{Matrix{Float64}}(undef, length(regimes))

            do_replace_eqcond = haskey(get_settings(m), :replace_eqcond) && get_setting(m, :replace_eqcond) &&
                haskey(get_settings(m), :regime_eqcond_info)
            for reg in regimes
                Γ0s[reg], Γ1s[reg], Cs[reg], Ψs[reg], Πs[reg] = do_replace_eqcond && haskey(get_setting(m, :regime_eqcond_info), reg) ?
                    get_setting(m, :regime_eqcond_info)[reg].alternative_policy.eqcond(m, reg) : eqcond(m, reg)
            end

            TTTs = Vector{Matrix{Float64}}(undef, length(regimes))
            RRRs = Vector{Matrix{Float64}}(undef, length(regimes))
            CCCs = Vector{Vector{Float64}}(undef, length(regimes))

            # Solve model for gensys regimes
            for reg_range in gensys_regimes
                solve_non_gensys2_regimes!(m, Γ0s, Γ1s, Cs, Ψs, Πs, TTTs, RRRs, CCCs;
                                           regimes = collect(reg_range),
                                           verbose = verbose)
            end

            if gensys2 # NEED TO ALLOW EMPTY VERSION
                for reg_range in gensys2_regimes
                    solve_gensys2!(m, Γ0s, Γ1s, Cs, Ψs, Πs,
                                   TTTs, RRRs, CCCs; gensys2_regimes = collect(reg_range), uncertain_zlb = uncertain_zlb,
                                   verbose = verbose)
                    # TODO: extend "uncertain ZLB" to "uncertain_gensys2" since it can in principle be used for
                    #       any temporary policy
                end
<<<<<<< HEAD

                TTT_gensys_final = real(TTT_gensys_final)
                RRR_gensys_final = real(RRR_gensys_final)
                CCC_gensys_final = real(CCC_gensys_final)

                solve_gensys2!(m, Γ0s, Γ1s, Cs, Ψs, Πs, TTT_gensys_final, RRR_gensys_final, CCC_gensys_final,
                               TTTs, RRRs, CCCs; fcast_regimes = fcast_regimes, uncertain_zlb = uncertain_zlb,
                               verbose = verbose)
                # TODO: extend "uncertain ZLB" to "uncertain_gensys2" since it can in principle be used for
                #       any temporary policy
            else
                solve_fcastregimes!(m, Γ0s, Γ1s, Cs, Ψs, Πs, TTTs, RRRs, CCCs;
                                    fcast_regimes = fcast_regimes, apply_altpolicy = apply_altpolicy,
                                    uncertain_altpolicy = uncertain_altpolicy,
                                    altpolicy_solve = altpolicy_solve, verbose = verbose)
=======
>>>>>>> aea8c116
            end

            return TTTs, RRRs, CCCs
        end
    else
        error("Regime switching has not been implemented for other solution methods.")
    end
end

function solve_one_regime(m::AbstractDSGEModel{T}; regime::Int = 1, uncertain_altpolicy::Bool = false,
                          verbose::Symbol = :high) where {T <: Real}

    apply_altpolicy = haskey(m.settings, :regime_eqcond_info) || haskey(m.settings, :alternative_policy)
    altpolicy_solve = alternative_policy(m).solve

    if altpolicy_solve == solve || !apply_altpolicy

        # Get equilibrium condition matrices
        Γ0, Γ1, C, Ψ, Π  = eqcond(m, regime)

        # Solve model
        TTT_gensys, CCC_gensys, RRR_gensys, eu = gensys(Γ0, Γ1, C, Ψ, Π, 1+1e-6, verbose = verbose)

        # Check for LAPACK exception, existence and uniqueness
        if eu[1] != 1 || eu[2] != 1
            throw(GensysError())
        end

        TTT_gensys = real(TTT_gensys)
        RRR_gensys = real(RRR_gensys)
        CCC_gensys = real(CCC_gensys)

        # Augment states
        TTT, RRR, CCC = augment_states(m, TTT_gensys, RRR_gensys, CCC_gensys; regime_switching = true,
                                       reg = regime)
    else
        TTT, RRR, CCC = altpolicy_solve(m; regime_switching = true, regimes = Int[regime])
    end

    if uncertain_altpolicy && apply_altpolicy
        # Since we only have one regime in solve_one_regime, no time-varying credibility
        weights = get_setting(m, :regime_eqcond_info)[regime].weights
        altpols = get_setting(m, :alternative_policies)
        inds = 1:n_states(m)
        TTT_gensys, RRR_gensys, CCC_gensys = gensys_uncertain_altpol(m, weights, altpols; apply_altpolicy = apply_altpolicy,
                                                                     TTT = TTT[inds, inds])

        # Augment states
        TTT, RRR, CCC = augment_states(m, TTT_gensys, RRR_gensys, CCC_gensys; regime_switching = true,
                                       reg = regime)
    end

    return TTT, RRR, CCC
end

function solve_non_gensys2_regimes!(m::AbstractDSGEModel, Γ0s::Vector{Matrix{S}}, Γ1s::Vector{Matrix{S}},
                                    Cs::Vector{Vector{S}}, Ψs::Vector{Matrix{S}}, Πs::Vector{Matrix{S}},
                                    TTTs::Vector{Matrix{S}}, RRRs::Vector{Matrix{S}}, CCCs::Vector{Vector{S}};
                                    regimes::Vector{Int} = Int[1],
                                    uncertain_altpolicy::Bool = false,
                                    altpolicy_solve::Function = solve,
                                    verbose::Symbol = :high) where {S <: Real}

    uncertain_altpol = haskey(get_settings(m), :uncertain_altpolicy) && get_setting(m, :uncertain_altpolicy)
    if uncertain_altpol
        altpols = get_setting(m, :alternative_policies)
    end

    for reg in regimes
        TTT_gensys, CCC_gensys, RRR_gensys, eu =
            gensys(Γ0s[reg], Γ1s[reg], Cs[reg], Ψs[reg], Πs[reg],
                   1+1e-6, verbose = verbose)

        # Check for LAPACK exception, existence and uniqueness
        if eu[1] != 1 || eu[2] != 1
            throw(GensysError("Error in Gensys, Regime $reg"))
        end

        if uncertain_altpol && haskey(get_settings(m), :regime_eqcond_info) && haskey(get_setting(m, :regime_eqcond_info), reg)
            weights = get_setting(m, :regime_eqcond_info)[reg].weights
            if !isempty(weights)
                first_altpol_regime = min(collect(keys(get_setting(m, :regime_eqcond_info)))...)
                altpols = get_setting(m, :alternative_policies)
                # Time-varying credibility weights for the regime reg
                TTT_gensys, RRR_gensys, CCC_gensys =
                gensys_uncertain_altpol(m, weights, altpols; apply_altpolicy = true,
                                        TTT = TTT_gensys, regime_switching = true, regimes = Int[reg])
            end
        end

        TTT_gensys = real(TTT_gensys)
        RRR_gensys = real(RRR_gensys)
        CCC_gensys = real(CCC_gensys)

        # Populate the TTTs, etc., for regime `reg`
        TTTs[reg], RRRs[reg], CCCs[reg] =
            augment_states(m, TTT_gensys, RRR_gensys, CCC_gensys, reg = reg)
    end
<<<<<<< HEAD

    return TTTs, RRRs, CCCs
end

function solve_fcastregimes!(m::AbstractDSGEModel, Γ0s::Vector{Matrix{S}}, Γ1s::Vector{Matrix{S}},
                             Cs::Vector{Vector{S}}, Ψs::Vector{Matrix{S}}, Πs::Vector{Matrix{S}},
                             TTTs::Vector{Matrix{S}}, RRRs::Vector{Matrix{S}}, CCCs::Vector{Vector{S}};
                             fcast_regimes::Vector{Int} = Int[1],
                             uncertain_altpolicy::Bool = false, apply_altpolicy::Bool = false,
                             verbose::Symbol = :high, altpolicy_solve = nothing) where {S <: Real}

    flex_ait_pol_change = haskey(get_settings(m), :flexible_ait_2020Q3_policy_change) ?
        get_setting(m, :flexible_ait_2020Q3_policy_change) : false
    if flex_ait_pol_change
        weights = get_setting(m, :imperfect_credibility_weights)
        histpol = AltPolicy[get_setting(m, :imperfect_credibility_historical_policy)]
    end
    uncertain_altpolicy = haskey(get_settings(m), :uncertain_altpolicy) ? get_setting(m, :uncertain_altpolicy) : false

    for fcast_reg in fcast_regimes
        if altpolicy_solve == solve || !apply_altpolicy
            TTT_gensys, CCC_gensys, RRR_gensys, eu =
                gensys(Γ0s[fcast_reg], Γ1s[fcast_reg], Cs[fcast_reg], Ψs[fcast_reg], Πs[fcast_reg],
                       1+1e-6, verbose = verbose)

            # Check for LAPACK exception, existence and uniqueness
            if eu[1] != 1 || eu[2] != 1
                throw(GensysError("Error in Gensys, Regime $fcast_reg"))
            end

            if flex_ait_pol_change && get_setting(m, :regime_dates)[fcast_reg] >= Date(2020, 9, 30)
                TTT_gensys, RRR_gensys, CCC_gensys =
                    gensys_uncertain_altpol(m, weights, histpol; apply_altpolicy = apply_altpolicy,
                                            TTT = TTT_gensys, regime_switching = true, regimes = Int[fcast_reg])
            end

            TTT_gensys = real(TTT_gensys)
            RRR_gensys = real(RRR_gensys)
            CCC_gensys = real(CCC_gensys)

            # Populate the TTTs, etc., for regime `fcast_reg`
            TTTs[fcast_reg], RRRs[fcast_reg], CCCs[fcast_reg] =
                augment_states(m, TTT_gensys, RRR_gensys, CCC_gensys)
        elseif uncertain_altpolicy
            weights = get_setting(m, :alternative_policy_weights)
            altpols = get_setting(m, :alternative_policies)

            @show "Fcast_uncertain"
            @show uncertain_altpolicy

            n_endo = length(keys(m.endogenous_states))
            TTT_gensys_final, RRR_gensys_final, CCC_gensys_final = altpolicy_solve(m; regime_switching = true,
                                                                                   regimes = Int[get_setting(m, :n_regimes)])
            TTT_gensys_final = TTT_gensys_final[1:n_endo, 1:n_endo] # make sure the non-augmented version
            RRR_gensys_final = RRR_gensys_final[1:n_endo, :]        # is returned
            CCC_gensys_final = CCC_gensys_final[1:n_endo]

            TTT_gensys, RRR_gensys, CCC_gensys =
                gensys_uncertain_altpol(m, weights, altpols; apply_altpolicy = apply_altpolicy,
                                        TTT = TTT_gensys_final)

            TTT_gensys = real(TTT_gensys)
            RRR_gensys = real(RRR_gensys)
            CCC_gensys = real(CCC_gensys)

            # Populate the TTTs, etc., for regime `fcast_reg`
            TTTs[fcast_reg], RRRs[fcast_reg], CCCs[fcast_reg] =
                augment_states(m, TTT_gensys, RRR_gensys, CCC_gensys)
        else
            TTTs[fcast_reg], RRRs[fcast_reg], CCCs[fcast_reg] =
                altpolicy_solve(m; regime_switching = true, regimes = Int[fcast_reg])

            if uncertain_altpolicy
                inds = 1:n_states(m)
                if !flex_ait_pol_change || get_setting(m, :regime_dates)[fcast_reg] < Date(2020, 9, 30)
                    weights = get_setting(m, :alternative_policy_weights)
                    histpol = get_setting(m, :alternative_policies)
                end
                TTT_gensys, RRR_gensys, CCC_gensys =
                    gensys_uncertain_altpol(m, weights, histpol; apply_altpolicy = apply_altpolicy,
                                            TTT = TTTs[fcast_reg][inds, inds],
                                            regime_switching = true, regimes = Int[fcast_reg])

                TTT_gensys = real(TTT_gensys)
                RRR_gensys = real(RRR_gensys)
                CCC_gensys = real(CCC_gensys)

                # Populate the TTTs, etc., for regime `fcast_reg`
                TTTs[fcast_reg], RRRs[fcast_reg], CCCs[fcast_reg] =
                    augment_states(m, TTT_gensys, RRR_gensys, CCC_gensys)
            end
        end
    end

=======
>>>>>>> aea8c116
    return TTTs, RRRs, CCCs
end

function solve_gensys2!(m::AbstractDSGEModel, Γ0s::Vector{Matrix{S}}, Γ1s::Vector{Matrix{S}},
                        Cs::Vector{Vector{S}}, Ψs::Vector{Matrix{S}}, Πs::Vector{Matrix{S}},
                        TTTs::Vector{Matrix{S}}, RRRs::Vector{Matrix{S}}, CCCs::Vector{Vector{S}};
                        gensys2_regimes::Vector{Int} = Vector{Int}(undef, 0), uncertain_zlb::Bool = false,
                        verbose::Symbol = :high) where {S <: Real}
    # Solve for the final regime of the alternative rule
    altpolicy_solve = get_setting(m, :alternative_policy).solve
    TTT_final, RRR_final, CCC_final = altpolicy_solve(m; regime_switching = true,
                                                      regimes = Int[last(gensys2_regimes)])

    n_endo = length(m.endogenous_states)
    TTT_final = TTT_final[1:n_endo, 1:n_endo] # make sure the non-augmented version
    RRR_final = RRR_final[1:n_endo, :]        # is returned
    CCC_final = CCC_final[1:n_endo]

    # if we're using an uncertain alternative policy, we have to compute the
    # weighted final transition matrix
    uncertain_altpolicy = haskey(get_settings(m), :uncertain_altpolicy) ? get_setting(m, :uncertain_altpolicy) : false
    if uncertain_altpolicy
        weights = get_setting(m, :regime_eqcond_info)[last(gensys2_regimes)].weights
        altpols = get_setting(m, :alternative_policies)

<<<<<<< HEAD
    # Calculate the matrices for the temporary alternative policies
    @show fcast_regimes
    gensys2_regimes = (first(fcast_regimes) - 1):last(fcast_regimes) #(first(fcast_regimes) - 1):last(fcast_regimes) # TODO: generalize to multiple times in which we need to impose temporary alternative policies

    # If using an alternative policy,
    # are there periods between the first forecast period and first period with temporary alt policies?
    # For example, are there conditional periods? We don't want to use gensys2 on the conditional periods then
    # since gensys2 should be applied just to the alternative policies.
    # If not using an alternative policy, then we do not want to treat the conditional periods separately unless
    # explicitly instructed by :gensys2_separate_cond_regimes.
    separate_cond_periods = (get_setting(m, :alternative_policy).key != :historical) ||
        (haskey(get_settings(m), :gensys2_separate_cond_regimes) ? get_setting(m, :gensys2_separate_cond_regimes) : false)
    n_no_alt_reg = separate_cond_periods ?
        (get_setting(m, :n_fcast_regimes) - get_setting(m, :n_rule_periods) - 1) : 0

    if n_no_alt_reg > 0
        # Get the T, R, C matrices between the first forecast period & first rule period
        for fcast_reg in first(fcast_regimes):(first(fcast_regimes) + n_no_alt_reg - 1)
            TTT_gensys, CCC_gensys, RRR_gensys, eu =
                gensys(Γ0s[fcast_reg], Γ1s[fcast_reg], Cs[fcast_reg], Ψs[fcast_reg], Πs[fcast_reg],
                       1+1e-6, verbose = verbose)


            if haskey(get_settings(m), :flexible_ait_2020Q3_policy_change) ?
                get_setting(m, :flexible_ait_2020Q3_policy_change) : false &&
                get_setting(m, :regime_dates)[fcast_reg] >= Date(2020, 9, 30)

                weights = get_setting(m, :imperfect_credibility_weights)
                histpol = AltPolicy[get_setting(m, :imperfect_credibility_historical_policy)]
                TTT_gensys, RRR_gensys, CCC_gensys =
                    gensys_uncertain_altpol(m, weights, histpol;
                                            TTT = TTT_gensys, regime_switching = true, regimes = Int[fcast_reg])
            end

            # Check for LAPACK exception, existence and uniqueness
            if eu[1] != 1 || eu[2] != 1
                throw(GensysError("Error in Gensys, Regime $fcast_reg"))
            end
            TTT_gensys = real(TTT_gensys)
            RRR_gensys = real(RRR_gensys)
            CCC_gensys = real(CCC_gensys)
=======
        TTT_final_weighted, RRR_final_weighted, CCC_final_weighted =
            gensys_uncertain_altpol(m, weights, altpols; apply_altpolicy = true,
                                    TTT = TTT_final, regimes = Int[last(gensys2_regimes)])
>>>>>>> aea8c116

        TTT_final_weighted = real(TTT_final_weighted) # need to define this as different
        RRR_final_weighted = real(RRR_final_weighted) # from TTT_final, which is intended to
        CCC_final_weighted = real(CCC_final_weighted) # be the perfect credibility version
    end

    TTT_final = real(TTT_final)
    RRR_final = real(RRR_final)
    CCC_final = real(CCC_final)

    # Populate TTTs, RRRs, CCCs matrices
    if uncertain_zlb

        # Setup
<<<<<<< HEAD
        ffreg = first(fcast_regimes) + n_no_alt_reg
        @show n_no_alt_reg
        @show ffreg
        @show fcast_regimes
        altpols, weights = if haskey(get_settings(m), :alternative_policies) && haskey(get_settings(m), :alternative_policy_weights)
            get_setting(m, :alternative_policies), get_setting(m, :alternative_policy_weights)
        elseif (haskey(get_settings(m), :flexible_ait_2020Q3_policy_change) ?
                get_setting(m, :flexible_ait_2020Q3_policy_change) : false)
            [get_setting(m, :imperfect_credibility_historical_policy)], get_setting(m, :imperfect_credibility_weights)
        else
            error("Neither alternative policies were specified nor does the model switch to Flexible AIT.")
=======
        ffreg = first(gensys2_regimes) + 1
        altpols = get_setting(m, :alternative_policies)
        weights = Vector{Vector{Float64}}(undef, length(gensys2_regimes) -1)
        for (i, reg) in enumerate(gensys2_regimes[2]:gensys2_regimes[end])
            weights[i] = get_setting(m, :regime_eqcond_info)[reg].weights
>>>>>>> aea8c116
        end

<<<<<<< HEAD
        # Calculate the desired lift-off policy
        altpolicy_solve = get_setting(m, :alternative_policy).solve
        @show altpolicy_solve
        TTT_liftoff, RRR_liftoff, CCC_liftoff = altpolicy_solve(m; regime_switching = true,
                                                                regimes = Int[get_setting(m, :n_regimes)])
=======
        if length(altpols) == 1
            Talt, _, Calt = altpols[1].solve(m)
            Talt = Talt[1:n_endo,1:n_endo]
            Calt = Calt[1:n_endo]
        else
            Talt = Vector{Matrix{Float64}}(undef, length(altpols))
            Calt = Vector{Vector{Float64}}(undef, length(altpols))
>>>>>>> aea8c116

            for i in 1:length(altpols)
                Talt[i], _, Calt[i] = altpols[i].solve(m)
                Talt[i] = Talt[i][1:n_endo,1:n_endo]
                Calt[i] = Calt[i][1:n_endo]
            end
        end

        @show "Liftoff"
        Hbar_str = ""
        if haskey(get_settings(m), :Hnew)
            Hbar_str = "Hbar" * string(get_setting(m, :Hnew))
        end

        # Calculate gensys2 matrices under belief that the desired lift-off policy will occur
        # TODO: generalize to having multiple distinct sets of regimes which are gensys2 regimes
        Tcal, Rcal, Ccal = gensys2(m, Γ0s[gensys2_regimes], Γ1s[gensys2_regimes],
                                   Cs[gensys2_regimes], Ψs[gensys2_regimes], Πs[gensys2_regimes],
                                   TTT_final, RRR_final, CCC_final,
                                   T_switch = length(gensys2_regimes)-1)
        Tcal[end] = TTT_final
        Rcal[end] = RRR_final
        Ccal[end] = CCC_final

<<<<<<< HEAD
        # For Taylor Rule
#=
        Talts, Ralts, Calts = gensys_cplus(m, Γ0s[gensys2_regimes], Γ1s[gensys2_regimes],
                                        Cs[gensys2_regimes], Ψs[gensys2_regimes], Πs[gensys2_regimes],
                                        Talt[1:n_endo, 1:n_endo], Ralt[1:n_endo, :], Calt[1:n_endo],
                                        T_switch = (separate_cond_periods ?
                                        get_setting(m, :n_rule_periods) + 1 : get_setting(m, :n_fcast_regimes)))
        Talts[end] = Talt[1:n_endo, 1:n_endo]
        Ralts[end] = Ralt[1:n_endo, :]
        Calts[end] = Calt[1:n_endo]
=#
        save("uncertain_zlb_$(get_setting(m, :alternative_policy_weights)[1])$(Hbar_str).jld2", Dict("Tcal" => Tcal, "Rcal" => Rcal, "Ccal" => Ccal))

=======
        # Now calculate transition matrices under an uncertain ZLB
        # Γ0_til, etc., are eqcond matrices implementing ZLB, i.e. zero_rate_rule
        # It is assumed that there is no time variation in the equilibrium conditions
        # for the ZLB, so we can just use ffreg to identify the correct set of
        # equilibrium conditions.
>>>>>>> aea8c116
        Γ0_til, Γ1_til, Γ2_til, C_til, Ψ_til =
            gensys_to_predictable_form(Γ0s[ffreg], Γ1s[ffreg], Cs[ffreg], Ψs[ffreg], Πs[ffreg])

        ng2  = length(Tcal) - 1 # number of gensys2 regimes
        nzlb = haskey(get_settings(m), :temporary_zlb_length) ? get_setting(m, :temporary_zlb_length) : ng2

        # Use Tcal, Rcal, & Ccal from 2 as inputs b/c use t + 1 matrix, not t
        # Then, if nzlb = 1, Tcal should have length 2, and you only need the lift-off matrix
        Tcal[1:(1 + nzlb)], Rcal[1:(1 + nzlb)], Ccal[1:(1 + nzlb)] =
            gensys_uncertain_zlb(weights, Talt, Calt,
                                 Tcal[2:(1 + nzlb)], Rcal[2:(1 + nzlb)], Ccal[2:(1 + nzlb)],
                                 Γ0_til, Γ1_til, Γ2_til, C_til, Ψ_til)

<<<<<<< HEAD
        Tcal[end] = TTT_gensys_final
        Rcal[end] = RRR_gensys_final
        Ccal[end] = CCC_gensys_final

        for (i, reg) in enumerate(populate_reg)
            TTTs[reg], RRRs[reg], CCCs[reg] = augment_states(m, Tcal[i], Rcal[i], Ccal[i])
        end

#        @show get_setting(m, :alternative_policy_weights)[1]
         save("uncertain_zlb_$(get_setting(m, :alternative_policy_weights)[1])$(Hbar_str)_last.jld2", Dict("TTTs" => TTTs, "RRRs" => RRRs, "CCCs" => CCCs,
         "Tcal" => Tcal, "Rcal" => Rcal, "Ccal" => Ccal, "Gam0_til" => Γ0_til, "Gam1_til" => Γ1_til,
         "Gam2_til" => Γ2_til, "C_til" => C_til, "Psi_til" => Ψ_til, "TTT_liftoff" => TTT_liftoff,
         "RRR_liftoff" => RRR_liftoff, "CCC_liftoff" => CCC_liftoff, "TTT_gensys_final" => TTT_gensys_final,
         "RRR_gensys_final" => RRR_gensys_final, "CCC_gensys_final" => CCC_gensys_final,
         "gensys2_regimes" => gensys2_regimes, "populate_reg" => populate_reg, "Talt" => Talt, "Calt" => Calt))
=======
        if nzlb != ng2
            # @show "Are we ending up in this block?"
            # TODO: generalize this code block
            # It is currently assumed that ffreg is the first regime w/ZLB (and cannot be another temporary altpolicy),
            # so ffreg + nzlb is the first regime w/out ZLB. Starting from nzlb + 1 ensures we populate the lift-off
            # regime correctly, as the lift-off is no longer the final regime, and won't be covered by
            # setting Tcal[end] = TTT_gensys_final
            # First UnitRange is for actual regime number, second for the index of Tcal, Rcal, & Ccal
            for (reg, ical) in zip((ffreg + nzlb):gensys2_regimes[end], (nzlb + 1):(ng2 + 1))
                TTT_gensys, CCC_gensys, RRR_gensys, eu =
                gensys(Γ0s[reg], Γ1s[reg], Cs[reg], Ψs[reg], Πs[reg],
                       1+1e-6, verbose = verbose)

                # Check for LAPACK exception, existence and uniqueness
                if eu[1] != 1 || eu[2] != 1
                    throw(GensysError("Error in Gensys, Regime $reg"))
                end
                TTT_gensys = real(TTT_gensys)
                RRR_gensys = real(RRR_gensys)
                CCC_gensys = real(CCC_gensys)

                if haskey(get_settings(m), :uncertain_altpolicy) ? get_setting(m, :uncertain_altpolicy) : false
                    if haskey(get_settings(m), :regime_eqcond_info) ? haskey(get_setting(m, :regime_eqcond_info), reg) : false
                        weights = get_setting(m, :regime_eqcond_info)[reg].weights
                        altpols = get_setting(m, :alternative_policies)

                        TTT_gensys, RRR_gensys, CCC_gensys =
                        gensys_uncertain_altpol(m, weights, altpols; apply_altpolicy = true, TTT = TTT_gensys,
                                                regime_switching = true, regimes = Int[reg])
                    end
                end

                Tcal[ical] = TTT_gensys
                Rcal[ical] = RRR_gensys
                Ccal[ical] = CCC_gensys
            end
        end

        if uncertain_altpolicy
            Tcal[end] = TTT_final_weighted
            Rcal[end] = RRR_final_weighted
            Ccal[end] = CCC_final_weighted
        else
            Tcal[end] = TTT_final
            Rcal[end] = RRR_final
            Ccal[end] = CCC_final
        end
>>>>>>> aea8c116

    else

        Tcal, Rcal, Ccal = gensys2(m, Γ0s[gensys2_regimes], Γ1s[gensys2_regimes],
                                   Cs[gensys2_regimes], Ψs[gensys2_regimes], Πs[gensys2_regimes],
                                   TTT_final, RRR_final, CCC_final;
                                   T_switch = length(gensys2_regimes)-1)

        if uncertain_altpolicy
            Tcal[end] = TTT_final_weighted
            Rcal[end] = RRR_final_weighted
            Ccal[end] = CCC_final_weighted
        else
            Tcal[end] = TTT_final
            Rcal[end] = RRR_final
            Ccal[end] = CCC_final
        end
    end

    # only need to populate regimes during which a temporary altpolicy holds
    populate_reg = gensys2_regimes[2:end]
    for (i, reg) in enumerate(populate_reg)
        TTTs[reg], RRRs[reg], CCCs[reg] = augment_states(m, Tcal[i], Rcal[i], Ccal[i], reg = reg)
    end

    return TTTs, RRRs, CCCs
end<|MERGE_RESOLUTION|>--- conflicted
+++ resolved
@@ -224,24 +224,6 @@
                     # TODO: extend "uncertain ZLB" to "uncertain_gensys2" since it can in principle be used for
                     #       any temporary policy
                 end
-<<<<<<< HEAD
-
-                TTT_gensys_final = real(TTT_gensys_final)
-                RRR_gensys_final = real(RRR_gensys_final)
-                CCC_gensys_final = real(CCC_gensys_final)
-
-                solve_gensys2!(m, Γ0s, Γ1s, Cs, Ψs, Πs, TTT_gensys_final, RRR_gensys_final, CCC_gensys_final,
-                               TTTs, RRRs, CCCs; fcast_regimes = fcast_regimes, uncertain_zlb = uncertain_zlb,
-                               verbose = verbose)
-                # TODO: extend "uncertain ZLB" to "uncertain_gensys2" since it can in principle be used for
-                #       any temporary policy
-            else
-                solve_fcastregimes!(m, Γ0s, Γ1s, Cs, Ψs, Πs, TTTs, RRRs, CCCs;
-                                    fcast_regimes = fcast_regimes, apply_altpolicy = apply_altpolicy,
-                                    uncertain_altpolicy = uncertain_altpolicy,
-                                    altpolicy_solve = altpolicy_solve, verbose = verbose)
-=======
->>>>>>> aea8c116
             end
 
             return TTTs, RRRs, CCCs
@@ -340,103 +322,6 @@
         TTTs[reg], RRRs[reg], CCCs[reg] =
             augment_states(m, TTT_gensys, RRR_gensys, CCC_gensys, reg = reg)
     end
-<<<<<<< HEAD
-
-    return TTTs, RRRs, CCCs
-end
-
-function solve_fcastregimes!(m::AbstractDSGEModel, Γ0s::Vector{Matrix{S}}, Γ1s::Vector{Matrix{S}},
-                             Cs::Vector{Vector{S}}, Ψs::Vector{Matrix{S}}, Πs::Vector{Matrix{S}},
-                             TTTs::Vector{Matrix{S}}, RRRs::Vector{Matrix{S}}, CCCs::Vector{Vector{S}};
-                             fcast_regimes::Vector{Int} = Int[1],
-                             uncertain_altpolicy::Bool = false, apply_altpolicy::Bool = false,
-                             verbose::Symbol = :high, altpolicy_solve = nothing) where {S <: Real}
-
-    flex_ait_pol_change = haskey(get_settings(m), :flexible_ait_2020Q3_policy_change) ?
-        get_setting(m, :flexible_ait_2020Q3_policy_change) : false
-    if flex_ait_pol_change
-        weights = get_setting(m, :imperfect_credibility_weights)
-        histpol = AltPolicy[get_setting(m, :imperfect_credibility_historical_policy)]
-    end
-    uncertain_altpolicy = haskey(get_settings(m), :uncertain_altpolicy) ? get_setting(m, :uncertain_altpolicy) : false
-
-    for fcast_reg in fcast_regimes
-        if altpolicy_solve == solve || !apply_altpolicy
-            TTT_gensys, CCC_gensys, RRR_gensys, eu =
-                gensys(Γ0s[fcast_reg], Γ1s[fcast_reg], Cs[fcast_reg], Ψs[fcast_reg], Πs[fcast_reg],
-                       1+1e-6, verbose = verbose)
-
-            # Check for LAPACK exception, existence and uniqueness
-            if eu[1] != 1 || eu[2] != 1
-                throw(GensysError("Error in Gensys, Regime $fcast_reg"))
-            end
-
-            if flex_ait_pol_change && get_setting(m, :regime_dates)[fcast_reg] >= Date(2020, 9, 30)
-                TTT_gensys, RRR_gensys, CCC_gensys =
-                    gensys_uncertain_altpol(m, weights, histpol; apply_altpolicy = apply_altpolicy,
-                                            TTT = TTT_gensys, regime_switching = true, regimes = Int[fcast_reg])
-            end
-
-            TTT_gensys = real(TTT_gensys)
-            RRR_gensys = real(RRR_gensys)
-            CCC_gensys = real(CCC_gensys)
-
-            # Populate the TTTs, etc., for regime `fcast_reg`
-            TTTs[fcast_reg], RRRs[fcast_reg], CCCs[fcast_reg] =
-                augment_states(m, TTT_gensys, RRR_gensys, CCC_gensys)
-        elseif uncertain_altpolicy
-            weights = get_setting(m, :alternative_policy_weights)
-            altpols = get_setting(m, :alternative_policies)
-
-            @show "Fcast_uncertain"
-            @show uncertain_altpolicy
-
-            n_endo = length(keys(m.endogenous_states))
-            TTT_gensys_final, RRR_gensys_final, CCC_gensys_final = altpolicy_solve(m; regime_switching = true,
-                                                                                   regimes = Int[get_setting(m, :n_regimes)])
-            TTT_gensys_final = TTT_gensys_final[1:n_endo, 1:n_endo] # make sure the non-augmented version
-            RRR_gensys_final = RRR_gensys_final[1:n_endo, :]        # is returned
-            CCC_gensys_final = CCC_gensys_final[1:n_endo]
-
-            TTT_gensys, RRR_gensys, CCC_gensys =
-                gensys_uncertain_altpol(m, weights, altpols; apply_altpolicy = apply_altpolicy,
-                                        TTT = TTT_gensys_final)
-
-            TTT_gensys = real(TTT_gensys)
-            RRR_gensys = real(RRR_gensys)
-            CCC_gensys = real(CCC_gensys)
-
-            # Populate the TTTs, etc., for regime `fcast_reg`
-            TTTs[fcast_reg], RRRs[fcast_reg], CCCs[fcast_reg] =
-                augment_states(m, TTT_gensys, RRR_gensys, CCC_gensys)
-        else
-            TTTs[fcast_reg], RRRs[fcast_reg], CCCs[fcast_reg] =
-                altpolicy_solve(m; regime_switching = true, regimes = Int[fcast_reg])
-
-            if uncertain_altpolicy
-                inds = 1:n_states(m)
-                if !flex_ait_pol_change || get_setting(m, :regime_dates)[fcast_reg] < Date(2020, 9, 30)
-                    weights = get_setting(m, :alternative_policy_weights)
-                    histpol = get_setting(m, :alternative_policies)
-                end
-                TTT_gensys, RRR_gensys, CCC_gensys =
-                    gensys_uncertain_altpol(m, weights, histpol; apply_altpolicy = apply_altpolicy,
-                                            TTT = TTTs[fcast_reg][inds, inds],
-                                            regime_switching = true, regimes = Int[fcast_reg])
-
-                TTT_gensys = real(TTT_gensys)
-                RRR_gensys = real(RRR_gensys)
-                CCC_gensys = real(CCC_gensys)
-
-                # Populate the TTTs, etc., for regime `fcast_reg`
-                TTTs[fcast_reg], RRRs[fcast_reg], CCCs[fcast_reg] =
-                    augment_states(m, TTT_gensys, RRR_gensys, CCC_gensys)
-            end
-        end
-    end
-
-=======
->>>>>>> aea8c116
     return TTTs, RRRs, CCCs
 end
 
@@ -462,53 +347,9 @@
         weights = get_setting(m, :regime_eqcond_info)[last(gensys2_regimes)].weights
         altpols = get_setting(m, :alternative_policies)
 
-<<<<<<< HEAD
-    # Calculate the matrices for the temporary alternative policies
-    @show fcast_regimes
-    gensys2_regimes = (first(fcast_regimes) - 1):last(fcast_regimes) #(first(fcast_regimes) - 1):last(fcast_regimes) # TODO: generalize to multiple times in which we need to impose temporary alternative policies
-
-    # If using an alternative policy,
-    # are there periods between the first forecast period and first period with temporary alt policies?
-    # For example, are there conditional periods? We don't want to use gensys2 on the conditional periods then
-    # since gensys2 should be applied just to the alternative policies.
-    # If not using an alternative policy, then we do not want to treat the conditional periods separately unless
-    # explicitly instructed by :gensys2_separate_cond_regimes.
-    separate_cond_periods = (get_setting(m, :alternative_policy).key != :historical) ||
-        (haskey(get_settings(m), :gensys2_separate_cond_regimes) ? get_setting(m, :gensys2_separate_cond_regimes) : false)
-    n_no_alt_reg = separate_cond_periods ?
-        (get_setting(m, :n_fcast_regimes) - get_setting(m, :n_rule_periods) - 1) : 0
-
-    if n_no_alt_reg > 0
-        # Get the T, R, C matrices between the first forecast period & first rule period
-        for fcast_reg in first(fcast_regimes):(first(fcast_regimes) + n_no_alt_reg - 1)
-            TTT_gensys, CCC_gensys, RRR_gensys, eu =
-                gensys(Γ0s[fcast_reg], Γ1s[fcast_reg], Cs[fcast_reg], Ψs[fcast_reg], Πs[fcast_reg],
-                       1+1e-6, verbose = verbose)
-
-
-            if haskey(get_settings(m), :flexible_ait_2020Q3_policy_change) ?
-                get_setting(m, :flexible_ait_2020Q3_policy_change) : false &&
-                get_setting(m, :regime_dates)[fcast_reg] >= Date(2020, 9, 30)
-
-                weights = get_setting(m, :imperfect_credibility_weights)
-                histpol = AltPolicy[get_setting(m, :imperfect_credibility_historical_policy)]
-                TTT_gensys, RRR_gensys, CCC_gensys =
-                    gensys_uncertain_altpol(m, weights, histpol;
-                                            TTT = TTT_gensys, regime_switching = true, regimes = Int[fcast_reg])
-            end
-
-            # Check for LAPACK exception, existence and uniqueness
-            if eu[1] != 1 || eu[2] != 1
-                throw(GensysError("Error in Gensys, Regime $fcast_reg"))
-            end
-            TTT_gensys = real(TTT_gensys)
-            RRR_gensys = real(RRR_gensys)
-            CCC_gensys = real(CCC_gensys)
-=======
         TTT_final_weighted, RRR_final_weighted, CCC_final_weighted =
             gensys_uncertain_altpol(m, weights, altpols; apply_altpolicy = true,
                                     TTT = TTT_final, regimes = Int[last(gensys2_regimes)])
->>>>>>> aea8c116
 
         TTT_final_weighted = real(TTT_final_weighted) # need to define this as different
         RRR_final_weighted = real(RRR_final_weighted) # from TTT_final, which is intended to
@@ -523,34 +364,13 @@
     if uncertain_zlb
 
         # Setup
-<<<<<<< HEAD
-        ffreg = first(fcast_regimes) + n_no_alt_reg
-        @show n_no_alt_reg
-        @show ffreg
-        @show fcast_regimes
-        altpols, weights = if haskey(get_settings(m), :alternative_policies) && haskey(get_settings(m), :alternative_policy_weights)
-            get_setting(m, :alternative_policies), get_setting(m, :alternative_policy_weights)
-        elseif (haskey(get_settings(m), :flexible_ait_2020Q3_policy_change) ?
-                get_setting(m, :flexible_ait_2020Q3_policy_change) : false)
-            [get_setting(m, :imperfect_credibility_historical_policy)], get_setting(m, :imperfect_credibility_weights)
-        else
-            error("Neither alternative policies were specified nor does the model switch to Flexible AIT.")
-=======
         ffreg = first(gensys2_regimes) + 1
         altpols = get_setting(m, :alternative_policies)
         weights = Vector{Vector{Float64}}(undef, length(gensys2_regimes) -1)
         for (i, reg) in enumerate(gensys2_regimes[2]:gensys2_regimes[end])
             weights[i] = get_setting(m, :regime_eqcond_info)[reg].weights
->>>>>>> aea8c116
-        end
-
-<<<<<<< HEAD
-        # Calculate the desired lift-off policy
-        altpolicy_solve = get_setting(m, :alternative_policy).solve
-        @show altpolicy_solve
-        TTT_liftoff, RRR_liftoff, CCC_liftoff = altpolicy_solve(m; regime_switching = true,
-                                                                regimes = Int[get_setting(m, :n_regimes)])
-=======
+        end
+
         if length(altpols) == 1
             Talt, _, Calt = altpols[1].solve(m)
             Talt = Talt[1:n_endo,1:n_endo]
@@ -558,19 +378,12 @@
         else
             Talt = Vector{Matrix{Float64}}(undef, length(altpols))
             Calt = Vector{Vector{Float64}}(undef, length(altpols))
->>>>>>> aea8c116
 
             for i in 1:length(altpols)
                 Talt[i], _, Calt[i] = altpols[i].solve(m)
                 Talt[i] = Talt[i][1:n_endo,1:n_endo]
                 Calt[i] = Calt[i][1:n_endo]
             end
-        end
-
-        @show "Liftoff"
-        Hbar_str = ""
-        if haskey(get_settings(m), :Hnew)
-            Hbar_str = "Hbar" * string(get_setting(m, :Hnew))
         end
 
         # Calculate gensys2 matrices under belief that the desired lift-off policy will occur
@@ -583,27 +396,11 @@
         Rcal[end] = RRR_final
         Ccal[end] = CCC_final
 
-<<<<<<< HEAD
-        # For Taylor Rule
-#=
-        Talts, Ralts, Calts = gensys_cplus(m, Γ0s[gensys2_regimes], Γ1s[gensys2_regimes],
-                                        Cs[gensys2_regimes], Ψs[gensys2_regimes], Πs[gensys2_regimes],
-                                        Talt[1:n_endo, 1:n_endo], Ralt[1:n_endo, :], Calt[1:n_endo],
-                                        T_switch = (separate_cond_periods ?
-                                        get_setting(m, :n_rule_periods) + 1 : get_setting(m, :n_fcast_regimes)))
-        Talts[end] = Talt[1:n_endo, 1:n_endo]
-        Ralts[end] = Ralt[1:n_endo, :]
-        Calts[end] = Calt[1:n_endo]
-=#
-        save("uncertain_zlb_$(get_setting(m, :alternative_policy_weights)[1])$(Hbar_str).jld2", Dict("Tcal" => Tcal, "Rcal" => Rcal, "Ccal" => Ccal))
-
-=======
         # Now calculate transition matrices under an uncertain ZLB
         # Γ0_til, etc., are eqcond matrices implementing ZLB, i.e. zero_rate_rule
         # It is assumed that there is no time variation in the equilibrium conditions
         # for the ZLB, so we can just use ffreg to identify the correct set of
         # equilibrium conditions.
->>>>>>> aea8c116
         Γ0_til, Γ1_til, Γ2_til, C_til, Ψ_til =
             gensys_to_predictable_form(Γ0s[ffreg], Γ1s[ffreg], Cs[ffreg], Ψs[ffreg], Πs[ffreg])
 
@@ -617,26 +414,8 @@
                                  Tcal[2:(1 + nzlb)], Rcal[2:(1 + nzlb)], Ccal[2:(1 + nzlb)],
                                  Γ0_til, Γ1_til, Γ2_til, C_til, Ψ_til)
 
-<<<<<<< HEAD
-        Tcal[end] = TTT_gensys_final
-        Rcal[end] = RRR_gensys_final
-        Ccal[end] = CCC_gensys_final
-
-        for (i, reg) in enumerate(populate_reg)
-            TTTs[reg], RRRs[reg], CCCs[reg] = augment_states(m, Tcal[i], Rcal[i], Ccal[i])
-        end
-
-#        @show get_setting(m, :alternative_policy_weights)[1]
-         save("uncertain_zlb_$(get_setting(m, :alternative_policy_weights)[1])$(Hbar_str)_last.jld2", Dict("TTTs" => TTTs, "RRRs" => RRRs, "CCCs" => CCCs,
-         "Tcal" => Tcal, "Rcal" => Rcal, "Ccal" => Ccal, "Gam0_til" => Γ0_til, "Gam1_til" => Γ1_til,
-         "Gam2_til" => Γ2_til, "C_til" => C_til, "Psi_til" => Ψ_til, "TTT_liftoff" => TTT_liftoff,
-         "RRR_liftoff" => RRR_liftoff, "CCC_liftoff" => CCC_liftoff, "TTT_gensys_final" => TTT_gensys_final,
-         "RRR_gensys_final" => RRR_gensys_final, "CCC_gensys_final" => CCC_gensys_final,
-         "gensys2_regimes" => gensys2_regimes, "populate_reg" => populate_reg, "Talt" => Talt, "Calt" => Calt))
-=======
         if nzlb != ng2
-            # @show "Are we ending up in this block?"
-            # TODO: generalize this code block
+            # TODO: either generalize or remove this code block (remove b/c solve_non_gensys2 should work)
             # It is currently assumed that ffreg is the first regime w/ZLB (and cannot be another temporary altpolicy),
             # so ffreg + nzlb is the first regime w/out ZLB. Starting from nzlb + 1 ensures we populate the lift-off
             # regime correctly, as the lift-off is no longer the final regime, and won't be covered by
@@ -681,7 +460,6 @@
             Rcal[end] = RRR_final
             Ccal[end] = CCC_final
         end
->>>>>>> aea8c116
 
     else
 
