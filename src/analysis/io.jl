--- conflicted
+++ resolved
@@ -391,7 +391,6 @@
     tablevars = get_shocks(mb), columnvars = get_variables(mb))
 ```
 
-<<<<<<< HEAD
 ### Inputs
 
 **Method 1 only:**
@@ -443,40 +442,6 @@
     for tablevar in tablevars
         df = prepare_meansbands_table_irf(mb, tablevar, columnvars)
         write_meansbands_table(dirname, filestring_base, mb, df, tablevar)
-=======
-    # Compute output filename
-    filename = detexify("$prod" * "$tablevar.csv")
-    filestring_addl = DSGE.get_forecast_filestring_addl(get_para(mb), get_cond_type(mb), forecast_string = forecast_string)
-    fullfilename = DSGE.savepath(dirname, filename, filestring_base, filestring_addl)
-
-    # Extract dataframe
-    if prod in [:hist, :forecast, :hist4q, :forecast4q, :bddforecast, :bddforecast4q, :trend, :dettrend]
-        df = prepare_meansbands_table_timeseries(mb, tablevar)
-
-        # Write to file
-        writetable(fullfilename, df)
-        println(" * Wrote means and bands for $tablevar to $fullfilename")
-
-    elseif prod in [:shockdec]
-        @assert !isempty(mb_trend)    "Please pass in mb_trend"
-        @assert !isempty(mb_dettrend) "Please pass in mb_dettrend"
-
-        df = prepare_means_table_shockdec(mb, mb_trend, mb_dettrend, tablevar, shocks = columnvars,
-                                     mb_forecast = mb_forecast, mb_hist = mb_hist)
-
-        # Write to file
-        writetable(fullfilename, df)
-        println(" * Wrote means and bands for $tablevar to $fullfilename")
-    elseif prod in [:irf]
-        # for irfs, we group first by shock, then by variable
-        for columnvar in columnvars
-            df = prepare_meansbands_table_irf(mb, tablevar, columnvar)
-
-            # Write to file
-            writetable(fullfilename, df)
-            println(" * Wrote means and bands for $tablevar, $columnvar to $fullfilename")
-        end
->>>>>>> cfb6a2ff
     end
 end
 
@@ -546,7 +511,6 @@
 function write_meansbands_tables_all(m::AbstractModel, input_type::Symbol, cond_type::Symbol,
                                      output_vars::Vector{Symbol};
                                      forecast_string = "",
-<<<<<<< HEAD
                                      bdd_and_unbdd::Bool = false,
                                      dirname::String = tablespath(m, "forecast"),
                                      vars::Vector{Symbol} = Symbol[],
@@ -578,99 +542,20 @@
                                tablevars = shocks, columnvars = vars,
                                forecast_string = forecast_string,
                                dirname = dirname)
-=======
-                                     vars::Vector{Symbol} = Vector{Symbol}(),
-                                     shocks::Vector{Symbol} = Vector{Symbol}())
-
-    # Create a dictionary of all means and bands
-    mbs = Dict{Symbol, MeansBands}()
-
-    # # Figure out stuff for filename
-    filestring_addl = DSGE.get_forecast_filestring_addl(input_type, cond_type,
-                                                        forecast_string = forecast_string)
-
-    # Read in appropriate means and bands
-    my_output_vars = add_requisite_output_vars_meansbands(output_vars)
-
-    for class in [:pseudo, :obs]
-        if !isempty(intersect(my_output_vars, [Symbol("hist$class"), Symbol("histforecast$class")]))
-            mbs[Symbol("hist$class")] =
-                read_mb(workpath(m, "forecast", "mbhist$class.jld", filestring_addl))
         end
-        if !isempty(intersect(my_output_vars, [Symbol("forecast$class"), Symbol("histforecast$class")]))
-            mbs[Symbol("forecast$class")] =
-                read_mb(workpath(m, "forecast", "mbforecast$class.jld", filestring_addl))
-        end
-        if !isempty(intersect(my_output_vars, [Symbol("bddforecast$class"), Symbol("bddhistforecast$class")]))
-            mbs[Symbol("bddforecast$class")] =
-                read_mb(workpath(m, "forecast", "mbbddforecast$class.jld", filestring_addl))
-        end
-        if !isempty(intersect(my_output_vars, [Symbol("hist4q$class"), Symbol("histforecast4q$class")]))
-            mbs[Symbol("hist4q$class")] =
-                read_mb(workpath(m, "forecast", "mbhist4q$class.jld", filestring_addl))
-        end
-        if !isempty(intersect(my_output_vars, [Symbol("forecast4q$class"), Symbol("histforecast4q$class")]))
-            mbs[Symbol("forecast4q$class")] =
-                read_mb(workpath(m, "forecast", "mbforecast4q$class.jld", filestring_addl))
-        end
-        if !isempty(intersect(my_output_vars, [Symbol("bddforecast4q$class"), Symbol("bddhistforecast4q$class")]))
-            mbs[Symbol("bddforecast4q$class")] =
-                read_mb(workpath(m, "forecast", "mbbddforecast4q$class.jld", filestring_addl))
-        end
-        if Symbol("shockdec$class") in my_output_vars
-            mbs[Symbol("shockdec$class")] =
-                read_mb(workpath(m, "forecast", "mbshockdec$class.jld", filestring_addl))
-        end
-        if Symbol("dettrend$class") in my_output_vars
-            mbs[Symbol("dettrend$class")] =
-                read_mb(workpath(m, "forecast", "mbdettrend$class.jld", filestring_addl))
-        end
-        if Symbol("trend$class") in my_output_vars
-            mbs[Symbol("trend$class")] =
-                read_mb(workpath(m, "forecast", "mbtrend$class.jld", filestring_addl))
-        end
-        if Symbol("irf$class") in my_output_vars
-            mbs[Symbol("irf$class")] =
-                read_mb(workpath(m, "forecast", "mbirf$class.jld", filestring_addl))
-        end
-
-    end
-
-    # write each output to CSV
-    for output in output_vars
-
-        class = get_class(output)
-
-        df = if output in [:histpseudo, :histobs, :forecastpseudo, :forecastobs,
-                           :trendpseudo, :trendobs, :dettrendpseudo, :dettrendobs]
-
-            write_meansbands_tables(m, mbs[output], tablevars = vars)
-
-        elseif output in [:histforecastpseudo, :histforecastobs]
-
-            mb_histforecast = cat(mb[Symbol("hist$(class)")], mb[Symbol("forecast$class")])
-            write_meansbands_tables(m, mb_histforecast, tablevars = vars)
-
-        elseif output in [:histforecast4qpseudo, :histforecast4qobs]
-
-            mb_histforecast = cat(mb[Symbol("hist4q$(class)")], mb[Symbol("forecast4q$class")])
-            write_meansbands_tables(m, mb_histforecast, tablevars = vars)
-
-        elseif output in [:shockdecpseudo, :shockdecobs]
-
-            mb_shockdec = mbs[Symbol("shockdec$(class)")]
-            mb_trend    = mbs[Symbol("trend$(class)")]
-            mb_dettrend = mbs[Symbol("dettrend$(class)")]
-            mb_forecast = mbs[Symbol("forecast$(class)")]
-            mb_hist     = mbs[Symbol("hist$(class)")]
-
-            write_meansbands_tables(m, mb_shockdec, mb_trend = mb_trend, mb_dettrend = mb_dettrend,
-                                    mb_hist = mb_hist, mb_forecast = mb_forecast,
-                                    tablevars = vars, columnvars = shocks)
-        elseif output in [:irfpseudo, :irfobs]
-
-            write_meansbands_tables(m, mbs[output], tablevars = shocks, columnvars = vars)
->>>>>>> cfb6a2ff
-        end
-    end
+    end
+end
+
+function add_requisite_output_vars_meansbands(output_vars)
+
+    all_output_vars = add_requisite_output_vars(output_vars)
+
+    if :shockdecpseudo in all_output_vars
+        push!(all_output_vars, :histforecastpseudo)
+    end
+    if :shockdecobs in all_output_vars
+        push!(all_output_vars, :histforecastobs)
+    end
+
+    return all_output_vars
 end