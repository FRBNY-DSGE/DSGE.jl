--- conflicted
+++ resolved
@@ -489,689 +489,6 @@
         transformed_series = transformed_series[.!nanrows, :]
     end
 
-<<<<<<< HEAD
-    # Compute means and bands
-    means = vec(mean(transformed_series, dims= 1))
-    bands = if product in [:shockdec, :dettrend, :trend] && !compute_shockdec_bands
-        Dict{Symbol,DataFrame}()
-    else
-        find_density_bands(transformed_series, density_bands, minimize = minimize)
-    end
-    return means, bands
-end
-
-function compute_meansbands(m1::AbstractDSGEModel, m2::AbstractDSGEModel, m3::AbstractDSGEModel,
-                            input_type1::Symbol, input_type2::Symbol, input_type3::Symbol,
-                            cond_type1::Symbol, cond_type2::Symbol, cond_type3::Symbol,
-                            output_vars::Vector{Symbol};
-                            forecast_string1::String = "",
-                            forecast_string2::String = "",
-                            forecast_string3::String = "",
-                            weights::Vector{Float64} = Vector{Float64}(undef, 0),
-                            verbose::Symbol = :low, df::DataFrame = DataFrame(),
-                            check_empty_columns::Bool = true,
-                            kwargs...)
-
-    if VERBOSITY[verbose] >= VERBOSITY[:low]
-        output_dir = workpath(m1, "forecast")
-        println()
-        @Base.info "Computing means and bands for input_type = $input_type, cond_type = $cond_type..."
-        println("Start time: $(now())")
-        println("Means and bands will be saved in $output_dir")
-    end
-    elapsed_time = @elapsed let
-        # Determine full set of output_vars necessary for plotting desired result
-        output_vars = add_requisite_output_vars(output_vars)
-        if input_type1 == :prior
-            output_vars = setdiff(output_vars, [:bddforecastobs])
-        end
-        # Load population data and main dataset (required for some transformations)
-        if all(var -> get_product(var) == :irf, output_vars)
-            population_data, population_forecast = DataFrame(), DataFrame()
-        else
-            population_data, population_forecast = load_population_growth(m1, verbose = verbose)
-            isempty(df) && (df = load_data(m1, check_empty_columns = check_empty_columns, verbose = :none))
-        end
-        for output_var in output_vars
-            prod = get_product(output_var)
-            if VERBOSITY[verbose] >= VERBOSITY[:high]
-                if prod in [:shockdec, :irf]
-                    println("Computing " * string(output_var) * " for shocks:")
-                else
-                    print("Computing " * string(output_var) * "... ")
-                end
-            end
-
-            # Compute means and bands
-            mb = compute_meansbands(m1, m2, m3, input_type1, input_type2, input_type3,
-                                    cond_type1, cond_type2, cond_type3, output_var, df;
-                                    forecast_string1 = forecast_string1,
-                                    forecast_string2 = forecast_string2,
-                                    forecast_string3 = forecast_string3,
-                                    weights = weights,
-                                    population_data = population_data,
-                                    population_forecast = population_forecast,
-                                    verbose = verbose,
-                                    kwargs...)
-            GC.gc()
-        end
-    end
-    if VERBOSITY[verbose] >= VERBOSITY[:low]
-        total_mb_time     = elapsed_time
-        total_mb_time_min = total_mb_time/60
-
-        println("\nTotal time to compute means and bands: " * string(total_mb_time_min) * " minutes")
-        println("Computation of means and bands complete: " * string(now()))
-    end
-end
-
-function compute_meansbands(m1::AbstractDSGEModel, m2::AbstractDSGEModel, m3::AbstractDSGEModel,
-                            input_type1::Symbol, input_type2::Symbol, input_type3::Symbol,
-                            cond_type1::Symbol, cond_type2::Symbol, cond_type3::Symbol,
-                            output_var::Symbol, df::DataFrame;
-                            forecast_string1::String = "",
-                            forecast_string2::String = "",
-                            forecast_string3::String = "",
-                            weights::Vector{Float64} = Vector{Float64}(undef, 0),
-                            population_data::DataFrame = DataFrame(),
-                            population_forecast::DataFrame = DataFrame(),
-                            verbose::Symbol = :none,
-                            kwargs...)
-
-    # Determine class and product
-    class   = get_class(output_var)
-    product = get_product(output_var)
-
-    # Read in forecast metadata
-    metadata = get_mb_metadata(m1, input_type1, cond_type1, output_var; forecast_string = forecast_string1)
-
-    date_list      = product == :irf ? Date[] : collect(keys(metadata[:date_inds]))
-    variable_names = collect(keys(metadata[:indices]))
-    pop_growth     = get_mb_population_series(product, population_data, population_forecast, date_list)
-
-    # Compute means and bands
-    if product in [:hist, :histut, :hist4q, :forecast, :forecastut, :forecast4q,
-                   :bddforecast, :bddforecastut, :bddforecast4q, :dettrend, :trend]
-        # Get to work!
-        # pmap produces an error for trendobs sometimes, so just doing this iteratively
-        mb_vec = Vector{Any}(undef,length(variable_names))
-        for i in 1:length(mb_vec)
-            mb_vec[i] = compute_meansbands(m1, m2, m3, input_type1, input_type2, input_type3,
-                                           cond_type1, cond_type2, cond_type3, output_var,
-                                           variable_names[i], df; pop_growth = pop_growth,
-                                           forecast_string1 = forecast_string1,
-                                           forecast_string2 = forecast_string2,
-                                           forecast_string3 = forecast_string3,
-                                           weights = weights,
-                                           kwargs...)
-        end
-        # mb_vec = pmap(var_name -> compute_meansbands(m, input_type, cond_type, output_var, var_name, df;
-        #                               pop_growth = pop_growth, forecast_string = forecast_string, kwargs...),
-        #               variable_names)
-
-        # Re-assemble pmap outputs
-        means = DataFrame(date = date_list)
-        bands = Dict{Symbol,DataFrame}()
-
-        for (var_name, (var_means, var_bands)) in zip(variable_names, mb_vec)
-            means[!,var_name] = var_means
-            bands[var_name] = var_bands
-            bands[var_name][!,:date] = date_list
-        end
-
-    elseif product in [:shockdec, :irf]
-        means = product == :irf ? DataFrame() : DataFrame(date = date_list)
-        bands = Dict{Symbol, DataFrame}()
-
-        # Get to work!
-        for shock_name in keys(metadata[:shock_indices])
-            println(verbose, :high, "  * " * string(shock_name))
-
-            mb_vec = pmap(var_name -> compute_meansbands(m, input_type, cond_type, output_var, var_name, df;
-                                          pop_growth = pop_growth, shock_name = Nullables.Nullable(shock_name),
-                                          forecast_string1 = forecast_string1,
-                                          forecast_string2 = forecast_string2,
-                                                         kwargs...),
-                          variable_names)
-
-            # Re-assemble pmap outputs
-            for (var_name, (var_means, var_bands)) in zip(variable_names, mb_vec)
-                means[!, Symbol(var_name, DSGE_SHOCKDEC_DELIM, shock_name)] = var_means
-                bands[Symbol(var_name, DSGE_SHOCKDEC_DELIM, shock_name)] = var_bands
-                if product != :irf
-                    bands[Symbol(var_name, DSGE_SHOCKDEC_DELIM, shock_name)][!, :date] = date_list
-                end
-            end
-        end
-
-    else
-        error("Invalid product: $product")
-    end # of if product
-
-    mb = MeansBands(metadata, means, bands)
-
-    # Write to file
-    filepath = get_meansbands_output_file(m1, input_type1, cond_type1, output_var,
-                                          forecast_string = forecast_string1*forecast_string2*forecast_string3*join(map(x->string(x), weights), "_"))
-    dirpath = dirname(filepath)
-    isdir(dirpath) || mkpath(dirpath)
-    JLD2.jldopen(filepath, true, true, true, IOStream) do file
-        write(file, "mb", mb)
-    end
-
-    sep = prod in [:shockdec, :irf] ? "  " : ""
-    println(verbose, :high, sep * "wrote " * basename(filepath))
-
-    return mb
-end
-
-function compute_meansbands(m1::AbstractDSGEModel, m2::AbstractDSGEModel, m3::AbstractDSGEModel,
-                            input_type1::Symbol, input_type2::Symbol, input_type3::Symbol,
-                            cond_type1::Symbol, cond_type2::Symbol, cond_type3::Symbol,
-                            output_var::Symbol, var_name::Symbol, df::DataFrame;
-                            forecast_string1::String = "",
-                            forecast_string2::String = "",
-                            forecast_string3::String = "",
-                            weights::Vector{Float64} = Vector{Float64}(undef, 0),
-                            pop_growth::AbstractVector{Float64} = Float64[],
-                            shock_name::Nullable{Symbol} = Nullables.Nullable{Symbol}(),
-                            density_bands::Vector{Float64} = [0.5,0.6,0.7,0.8,0.9],
-                            minimize::Bool = false,
-                            compute_shockdec_bands::Bool = false)
-
-    # Return only one set of bands if we read in only one draw
-    if input_type1 in [:init, :mode, :mean]
-        density_bands = [.5]
-    end
-
-    # Determine class and product
-    class = get_class(output_var)
-    product = get_product(output_var)
-
-    # Read in forecast draws
-    fcast_series1, transform1 = read_forecast_output(m1, input_type1, cond_type1,
-                                                   output_var, var_name, shock_name,
-                                                   forecast_string = forecast_string1)
-    fcast_series2, transform2 = read_forecast_output(m2, input_type2, cond_type2,
-                                                   output_var, var_name, shock_name,
-                                                   forecast_string = forecast_string2)
-    fcast_series3, transform3 = read_forecast_output(m3, input_type3, cond_type3,
-                                                     output_var, var_name, shock_name,
-                                                     forecast_string = forecast_string3)
-
-    # Reverse transform
-    y0_index = get_y0_index(m1, product)
-    yt_index = get_yt_index(m1, product)
-    data = class == :obs && product != :irf ? Float64.(collect(Missings.replace(Vector{Union{Missing, Float64}}(df[!,var_name]), NaN))) : fill(NaN, size(df, 1))
-    # data = class == :obs && product != :irf ? Float64.(collect(Missings.replace(df[:,var_name], NaN))) : fill(NaN, size(df, 1))
-
-   #= @show size(fcast_series1)
-    @show size(fcast_series2)
-    if size(fcast_series1, 1) < size(fcast_series2, 1)
-        mult = Int(size(fcast_series2, 1) / size(fcast_series1, 1))
-        fcast_series1 = repeat(fcast_series1, mult, 1)
-    else
-        mult = Int(size(fcast_series1, 1) / size(fcast_series2, 1))
-        fcast_series2 = repeat(fcast_series2, mult, 1)
-    end
-    @show size(fcast_series1)
-    @show size(fcast_series2)
-
-    fcast_series = 0.25*fcast_series1 + 0.75*fcast_series2=#
-
-    if size(fcast_series1, 1) > 1 && size(fcast_series2, 1) > 1 &&
-        size(fcast_series3, 1) > 1
-        sampled1 = sample(1:size(fcast_series1, 1), Int(20000*weights[1]))
-        sampled2 = sample(1:size(fcast_series2, 1), Int(20000*weights[2]))
-        sampled3 = sample(1:size(fcast_series3, 1), Int(20000*weights[3]))
-        fcast_series = vcat(fcast_series1[sampled1, :],
-                            fcast_series2[sampled2, :],
-                            fcast_series3[sampled3, :])
-    else
-        fcast_series = weights[1]*fcast_series1 + weights[2]*fcast_series2 +
-            weights[3]*fcast_series3
-    end
-
-
-    transformed_series = mb_reverse_transform(fcast_series, transform1, product, class,
-                                              y0_index = y0_index, yt_index = yt_index,
-                                              data = data,
-                                              pop_growth = pop_growth)
-
-    # Compute means and bands
-    means = vec(mean(transformed_series, dims= 1))
-    bands = if product in [:shockdec, :dettrend, :trend] && !compute_shockdec_bands
-        Dict{Symbol,DataFrame}()
-    else
-        find_density_bands(transformed_series, density_bands, minimize = minimize)
-    end
-    return means, bands
-end
-
-function compute_meansbands(m1::AbstractDSGEModel, m2::AbstractDSGEModel,
-                            input_type1::Symbol, input_type2::Symbol,
-                            cond_type1::Symbol, cond_type2::Symbol,
-                            output_vars::Vector{Symbol};
-                            forecast_string1::String = "",
-                            forecast_string2::String = "",
-                            verbose::Symbol = :low, df::DataFrame = DataFrame(),
-                            check_empty_columns::Bool = true,
-                            kwargs...)
-
-    if VERBOSITY[verbose] >= VERBOSITY[:low]
-        output_dir = workpath(m1, "forecast")
-        println()
-        @Base.info "Computing means and bands for input_type = $input_type, cond_type = $cond_type..."
-        println("Start time: $(now())")
-        println("Means and bands will be saved in $output_dir")
-    end
-    elapsed_time = @elapsed let
-        # Determine full set of output_vars necessary for plotting desired result
-        output_vars = add_requisite_output_vars(output_vars)
-        if input_type1 == :prior
-            output_vars = setdiff(output_vars, [:bddforecastobs])
-        end
-        # Load population data and main dataset (required for some transformations)
-        if all(var -> get_product(var) == :irf, output_vars)
-            population_data, population_forecast = DataFrame(), DataFrame()
-        else
-            population_data, population_forecast = load_population_growth(m1, verbose = verbose)
-            isempty(df) && (df = load_data(m1, check_empty_columns = check_empty_columns, verbose = :none))
-        end
-        for output_var in output_vars
-            prod = get_product(output_var)
-            if VERBOSITY[verbose] >= VERBOSITY[:high]
-                if prod in [:shockdec, :irf]
-                    println("Computing " * string(output_var) * " for shocks:")
-                else
-                    print("Computing " * string(output_var) * "... ")
-                end
-            end
-
-            # Compute means and bands
-            mb = compute_meansbands(m1, m2, input_type1, input_type2,
-                                    cond_type1, cond_type2, output_var, df;
-                                    forecast_string1 = forecast_string1,
-                                    forecast_string2 = forecast_string2,
-                                    population_data = population_data,
-                                    population_forecast = population_forecast,
-                                    verbose = verbose,
-                                    kwargs...)
-            GC.gc()
-        end
-    end
-    if VERBOSITY[verbose] >= VERBOSITY[:low]
-        total_mb_time     = elapsed_time
-        total_mb_time_min = total_mb_time/60
-
-        println("\nTotal time to compute means and bands: " * string(total_mb_time_min) * " minutes")
-        println("Computation of means and bands complete: " * string(now()))
-    end
-end
-
-function compute_meansbands(m1::AbstractDSGEModel, m2::AbstractDSGEModel,
-                            input_type1::Symbol, input_type2::Symbol,
-                            cond_type1::Symbol, cond_type2::Symbol,
-                            output_var::Symbol, df::DataFrame;
-                            forecast_string1::String = "",
-                            forecast_string2::String = "",
-                            population_data::DataFrame = DataFrame(),
-                            population_forecast::DataFrame = DataFrame(),
-                            verbose::Symbol = :none,
-                            kwargs...)
-
-    # Determine class and product
-    class   = get_class(output_var)
-    product = get_product(output_var)
-
-    # Read in forecast metadata
-    metadata = get_mb_metadata(m1, input_type1, cond_type1, output_var; forecast_string = forecast_string1)
-
-    date_list      = product == :irf ? Date[] : collect(keys(metadata[:date_inds]))
-    variable_names = collect(keys(metadata[:indices]))
-    pop_growth     = get_mb_population_series(product, population_data, population_forecast, date_list)
-
-    # Compute means and bands
-    if product in [:hist, :histut, :hist4q, :forecast, :forecastut, :forecast4q,
-                   :bddforecast, :bddforecastut, :bddforecast4q, :dettrend, :trend]
-        # Get to work!
-        # pmap produces an error for trendobs sometimes, so just doing this iteratively
-        mb_vec = Vector{Any}(undef,length(variable_names))
-        for i in 1:length(mb_vec)
-            mb_vec[i] = compute_meansbands(m1, m2, input_type1, input_type2,
-                                           cond_type1, cond_type2, output_var,
-                                           variable_names[i], df; pop_growth = pop_growth,
-                                           forecast_string1 = forecast_string1,
-                                           forecast_string2 = forecast_string2,
-                                           kwargs...)
-        end
-        # mb_vec = pmap(var_name -> compute_meansbands(m, input_type, cond_type, output_var, var_name, df;
-        #                               pop_growth = pop_growth, forecast_string = forecast_string, kwargs...),
-        #               variable_names)
-
-        # Re-assemble pmap outputs
-        means = DataFrame(date = date_list)
-        bands = Dict{Symbol,DataFrame}()
-
-        for (var_name, (var_means, var_bands)) in zip(variable_names, mb_vec)
-            means[!,var_name] = var_means
-            bands[var_name] = var_bands
-            bands[var_name][!,:date] = date_list
-        end
-
-    elseif product in [:shockdec, :irf]
-        means = product == :irf ? DataFrame() : DataFrame(date = date_list)
-        bands = Dict{Symbol, DataFrame}()
-
-        # Get to work!
-        for shock_name in keys(metadata[:shock_indices])
-            println(verbose, :high, "  * " * string(shock_name))
-
-            mb_vec = pmap(var_name -> compute_meansbands(m, input_type, cond_type, output_var, var_name, df;
-                                          pop_growth = pop_growth, shock_name = Nullables.Nullable(shock_name),
-                                          forecast_string1 = forecast_string1,
-                                          forecast_string2 = forecast_string2,
-                                                         kwargs...),
-                          variable_names)
-
-            # Re-assemble pmap outputs
-            for (var_name, (var_means, var_bands)) in zip(variable_names, mb_vec)
-                means[!, Symbol(var_name, DSGE_SHOCKDEC_DELIM, shock_name)] = var_means
-                bands[Symbol(var_name, DSGE_SHOCKDEC_DELIM, shock_name)] = var_bands
-                if product != :irf
-                    bands[Symbol(var_name, DSGE_SHOCKDEC_DELIM, shock_name)][!, :date] = date_list
-                end
-            end
-        end
-
-    else
-        error("Invalid product: $product")
-    end # of if product
-
-    mb = MeansBands(metadata, means, bands)
-
-    # Write to file
-    filepath = get_meansbands_output_file(m1, input_type1, cond_type1, output_var,
-                                          forecast_string = forecast_string1*forecast_string2)
-    dirpath = dirname(filepath)
-    isdir(dirpath) || mkpath(dirpath)
-    JLD2.jldopen(filepath, true, true, true, IOStream) do file
-        write(file, "mb", mb)
-    end
-
-    sep = prod in [:shockdec, :irf] ? "  " : ""
-    println(verbose, :high, sep * "wrote " * basename(filepath))
-
-    return mb
-end
-
-function compute_meansbands(m1::AbstractDSGEModel, m2::AbstractDSGEModel,
-                            input_type1::Symbol, input_type2::Symbol,
-                            cond_type1::Symbol, cond_type2::Symbol,
-                            output_var::Symbol, var_name::Symbol, df::DataFrame;
-                            forecast_string1::String = "",
-                            forecast_string2::String = "",
-                            pop_growth::AbstractVector{Float64} = Float64[],
-                            shock_name::Nullable{Symbol} = Nullables.Nullable{Symbol}(),
-                            density_bands::Vector{Float64} = [0.5,0.6,0.7,0.8,0.9],
-                            minimize::Bool = false,
-                            compute_shockdec_bands::Bool = false)
-
-    # Return only one set of bands if we read in only one draw
-    if input_type1 in [:init, :mode, :mean]
-        density_bands = [.5]
-    end
-
-    # Determine class and product
-    class = get_class(output_var)
-    product = get_product(output_var)
-
-    # Read in forecast draws
-    fcast_series1, transform1 = read_forecast_output(m1, input_type1, cond_type1,
-                                                   output_var, var_name, shock_name,
-                                                   forecast_string = forecast_string1)
-    fcast_series2, transform2 = read_forecast_output(m2, input_type2, cond_type2,
-                                                   output_var, var_name, shock_name,
-                                                   forecast_string = forecast_string2)
-
-    # Reverse transform
-    y0_index = get_y0_index(m1, product)
-    yt_index = get_yt_index(m1, product)
-    data = class == :obs && product != :irf ? Float64.(collect(Missings.replace(Vector{Union{Missing, Float64}}(df[!,var_name]), NaN))) : fill(NaN, size(df, 1))
-    # data = class == :obs && product != :irf ? Float64.(collect(Missings.replace(df[:,var_name], NaN))) : fill(NaN, size(df, 1))
-    transformed_series1 = mb_reverse_transform(fcast_series1, transform1, product, class,
-                                              y0_index = y0_index, yt_index = yt_index,
-                                              data = data,
-                                              pop_growth = pop_growth)
-    transformed_series2 = mb_reverse_transform(fcast_series2, transform2, product, class,
-                                              y0_index = y0_index, yt_index = yt_index,
-                                              data = data,
-                                              pop_growth = pop_growth)
-    @show size(transformed_series1)
-    @show size(transformed_series2)
-    if size(transformed_series1, 1) < size(transformed_series2, 1)
-        mult = Int(size(transformed_series2, 1) / size(transformed_series1, 1))
-        transformed_series1 = repeat(transformed_series1, mult, 1)
-    else
-        mult = Int(size(transformed_series1, 1) / size(transformed_series2, 1))
-        transformed_series2 = repeat(transformed_series2, mult, 1)
-    end
-    @show size(transformed_series1)
-    @show size(transformed_series2)
-
-    transformed_series = 0.1*transformed_series1 + 0.9*transformed_series2
-
-    # Compute means and bands
-    means = vec(mean(transformed_series, dims= 1))
-    bands = if product in [:shockdec, :dettrend, :trend] && !compute_shockdec_bands
-        Dict{Symbol,DataFrame}()
-    else
-        find_density_bands(transformed_series, density_bands, minimize = minimize)
-    end
-    return means, bands
-end
-
-function compute_meansbands(m1::AbstractDSGEModel, m2::AbstractDSGEModel,
-                            input_type::Symbol,
-                            cond_type1::Symbol, cond_type2::Symbol,
-                            output_vars::Vector{Symbol};
-                            forecast_string1::String = "",
-                            forecast_string2::String = "",
-                            verbose::Symbol = :low, df::DataFrame = DataFrame(),
-                            check_empty_columns::Bool = true,
-                            kwargs...)
-
-    if VERBOSITY[verbose] >= VERBOSITY[:low]
-        output_dir = workpath(m1, "forecast")
-        println()
-        @Base.info "Computing means and bands for input_type = $input_type, cond_type = $cond_type..."
-        println("Start time: $(now())")
-        println("Means and bands will be saved in $output_dir")
-    end
-    elapsed_time = @elapsed let
-        # Determine full set of output_vars necessary for plotting desired result
-        output_vars = add_requisite_output_vars(output_vars)
-        if input_type == :prior
-            output_vars = setdiff(output_vars, [:bddforecastobs])
-        end
-        # Load population data and main dataset (required for some transformations)
-        if all(var -> get_product(var) == :irf, output_vars)
-            population_data, population_forecast = DataFrame(), DataFrame()
-        else
-            population_data, population_forecast = load_population_growth(m1, verbose = verbose)
-            isempty(df) && (df = load_data(m1, check_empty_columns = check_empty_columns, verbose = :none))
-        end
-        for output_var in output_vars
-            prod = get_product(output_var)
-            if VERBOSITY[verbose] >= VERBOSITY[:high]
-                if prod in [:shockdec, :irf]
-                    println("Computing " * string(output_var) * " for shocks:")
-                else
-                    print("Computing " * string(output_var) * "... ")
-                end
-            end
-
-            # Compute means and bands
-            mb = compute_meansbands(m1, m2, input_type, cond_type1, cond_type2, output_var, df;
-                                    forecast_string1 = forecast_string1,
-                                    forecast_string2 = forecast_string2,
-                                    population_data = population_data,
-                                    population_forecast = population_forecast,
-                                    verbose = verbose,
-                                    kwargs...)
-            GC.gc()
-        end
-    end
-    if VERBOSITY[verbose] >= VERBOSITY[:low]
-        total_mb_time     = elapsed_time
-        total_mb_time_min = total_mb_time/60
-
-        println("\nTotal time to compute means and bands: " * string(total_mb_time_min) * " minutes")
-        println("Computation of means and bands complete: " * string(now()))
-    end
-end
-
-function compute_meansbands(m1::AbstractDSGEModel, m2::AbstractDSGEModel,
-                            input_type::Symbol,
-                            cond_type1::Symbol, cond_type2::Symbol,
-                            output_var::Symbol, df::DataFrame;
-                            forecast_string1::String = "",
-                            forecast_string2::String = "",
-                            population_data::DataFrame = DataFrame(),
-                            population_forecast::DataFrame = DataFrame(),
-                            verbose::Symbol = :none,
-                            kwargs...)
-
-    # Determine class and product
-    class   = get_class(output_var)
-    product = get_product(output_var)
-
-    # Read in forecast metadata
-    metadata = get_mb_metadata(m1, input_type, cond_type1, output_var; forecast_string = forecast_string1)
-
-    date_list      = product == :irf ? Date[] : collect(keys(metadata[:date_inds]))
-    variable_names = collect(keys(metadata[:indices]))
-    pop_growth     = get_mb_population_series(product, population_data, population_forecast, date_list)
-
-    # Compute means and bands
-    if product in [:hist, :histut, :hist4q, :forecast, :forecastut, :forecast4q,
-                   :bddforecast, :bddforecastut, :bddforecast4q, :dettrend, :trend]
-        # Get to work!
-        # pmap produces an error for trendobs sometimes, so just doing this iteratively
-        mb_vec = Vector{Any}(undef,length(variable_names))
-        for i in 1:length(mb_vec)
-            mb_vec[i] = compute_meansbands(m1, m2, input_type, cond_type1, cond_type2, output_var,
-                                           variable_names[i], df; pop_growth = pop_growth,
-                                           forecast_string1 = forecast_string1,
-                                           forecast_string2 = forecast_string2,
-                                           kwargs...)
-        end
-        # mb_vec = pmap(var_name -> compute_meansbands(m, input_type, cond_type, output_var, var_name, df;
-        #                               pop_growth = pop_growth, forecast_string = forecast_string, kwargs...),
-        #               variable_names)
-
-        # Re-assemble pmap outputs
-        means = DataFrame(date = date_list)
-        bands = Dict{Symbol,DataFrame}()
-
-        for (var_name, (var_means, var_bands)) in zip(variable_names, mb_vec)
-            means[!,var_name] = var_means
-            bands[var_name] = var_bands
-            bands[var_name][!,:date] = date_list
-        end
-
-    elseif product in [:shockdec, :irf]
-        means = product == :irf ? DataFrame() : DataFrame(date = date_list)
-        bands = Dict{Symbol, DataFrame}()
-
-        # Get to work!
-        for shock_name in keys(metadata[:shock_indices])
-            println(verbose, :high, "  * " * string(shock_name))
-
-            mb_vec = pmap(var_name -> compute_meansbands(m, input_type, cond_type, output_var, var_name, df;
-                                          pop_growth = pop_growth, shock_name = Nullables.Nullable(shock_name),
-                                          forecast_string1 = forecast_string1,
-                                          forecast_string2 = forecast_string2,
-                                                         kwargs...),
-                          variable_names)
-
-            # Re-assemble pmap outputs
-            for (var_name, (var_means, var_bands)) in zip(variable_names, mb_vec)
-                means[!, Symbol(var_name, DSGE_SHOCKDEC_DELIM, shock_name)] = var_means
-                bands[Symbol(var_name, DSGE_SHOCKDEC_DELIM, shock_name)] = var_bands
-                if product != :irf
-                    bands[Symbol(var_name, DSGE_SHOCKDEC_DELIM, shock_name)][!, :date] = date_list
-                end
-            end
-        end
-
-    else
-        error("Invalid product: $product")
-    end # of if product
-
-    mb = MeansBands(metadata, means, bands)
-
-    # Write to file
-    filepath = get_meansbands_output_file(m1, input_type, cond_type1, output_var,
-                                          forecast_string = forecast_string1*forecast_string2)
-    dirpath = dirname(filepath)
-    isdir(dirpath) || mkpath(dirpath)
-    JLD2.jldopen(filepath, true, true, true, IOStream) do file
-        write(file, "mb", mb)
-    end
-
-    sep = prod in [:shockdec, :irf] ? "  " : ""
-    println(verbose, :high, sep * "wrote " * basename(filepath))
-
-    return mb
-end
-
-function compute_meansbands(m1::AbstractDSGEModel, m2::AbstractDSGEModel, input_type::Symbol,
-                            cond_type1::Symbol, cond_type2::Symbol,
-                            output_var::Symbol, var_name::Symbol, df::DataFrame;
-                            forecast_string1::String = "",
-                            forecast_string2::String = "",
-                            pop_growth::AbstractVector{Float64} = Float64[],
-                            shock_name::Nullable{Symbol} = Nullables.Nullable{Symbol}(),
-                            density_bands::Vector{Float64} = [0.5,0.6,0.7,0.8,0.9],
-                            minimize::Bool = false,
-                            compute_shockdec_bands::Bool = false)
-
-    # Return only one set of bands if we read in only one draw
-    if input_type in [:init, :mode, :mean]
-        density_bands = [.5]
-    end
-
-    # Determine class and product
-    class = get_class(output_var)
-    product = get_product(output_var)
-
-    # Read in forecast draws
-    fcast_series1, transform1 = read_forecast_output(m1, input_type, cond_type1,
-                                                   output_var, var_name, shock_name,
-                                                   forecast_string = forecast_string1)
-    fcast_series2, transform2 = read_forecast_output(m2, input_type, cond_type2,
-                                                   output_var, var_name, shock_name,
-                                                   forecast_string = forecast_string2)
-
-    # Reverse transform
-    y0_index = get_y0_index(m1, product)
-    yt_index = get_yt_index(m1, product)
-    data = class == :obs && product != :irf ? Float64.(collect(Missings.replace(Vector{Union{Missing, Float64}}(df[!,var_name]), NaN))) : fill(NaN, size(df, 1))
-    # data = class == :obs && product != :irf ? Float64.(collect(Missings.replace(df[:,var_name], NaN))) : fill(NaN, size(df, 1))
-    transformed_series1 = mb_reverse_transform(fcast_series1, transform1, product, class,
-                                              y0_index = y0_index, yt_index = yt_index,
-                                              data = data,
-                                              pop_growth = pop_growth)
-    transformed_series2 = mb_reverse_transform(fcast_series2, transform2, product, class,
-                                              y0_index = y0_index, yt_index = yt_index,
-                                              data = data,
-                                              pop_growth = pop_growth)
-    transformed_series = 0.5*transformed_series1 + 0.5*transformed_series2
-
-
-=======
->>>>>>> fdf40504
     # Compute means and bands
     means = vec(mean(transformed_series, dims= 1))
     bands = if product in [:shockdec, :dettrend, :trend] && !compute_shockdec_bands
