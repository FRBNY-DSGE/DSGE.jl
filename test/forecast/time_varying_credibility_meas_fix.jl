--- conflicted
+++ resolved
@@ -133,21 +133,9 @@
 # output_vars = [:histobs, :histpseudo, :forecastobs, :forecastpseudo, :forecaststates]
 output_vars = [:forecastobs, :forecastpseudo]
 modal_params = map(x -> x.value, m.parameters)
-<<<<<<< HEAD
-
-=======
-m <= Setting(:imperfect_awareness_weights, [0., 1.])
-
-@assert !haskey(m.settings, :imperfect_awareness_varying_weights)
->>>>>>> f4a35932
 @assert !haskey(m.settings, :temporary_zlb_length)
 outp0 = DSGE.forecast_one_draw(m, :mode, :full, output_vars, modal_params, df,
                                      regime_switching = true, n_regimes = get_setting(m, :n_regimes))
-
-<<<<<<< HEAD
-=======
-m <= Setting(:imperfect_awareness_weights, [θ[:cred], 1. - θ[:cred]])
->>>>>>> f4a35932
 for i in keys(get_setting(m, :regime_eqcond_info))
     get_setting(m, :regime_eqcond_info)[i].weights = [θ[:cred], 1. - θ[:cred]]
 end
@@ -169,11 +157,6 @@
                                           gensys2_first_regime:get_setting(m, :n_regimes)]))
 set_regime_vals_fnct(m, get_setting(m, :n_regimes))
 m <= Setting(:temporary_zlb_length, n_zlb_reg)
-<<<<<<< HEAD
-=======
-#m <= Setting(:imperfect_awareness_varying_weights,
-#             Dict(k => [.33, 1. - .33] for k in keys(get_setting(m, :regime_eqcond_info))))
->>>>>>> f4a35932
 for i in keys(get_setting(m, :regime_eqcond_info))
     get_setting(m, :regime_eqcond_info)[i].weights = [.33, 1-.33]
 end
@@ -300,10 +283,6 @@
 end=#
 
 
-<<<<<<< HEAD
-=======
-
->>>>>>> f4a35932
 #=
 if regenerate_reference_forecasts
 #=    tvtestfcast_othervers = if VERSION >= v"1.5"
