--- conflicted
+++ resolved
@@ -67,14 +67,6 @@
     setup_regime_switching_inds!(m)
 
     m <= Setting(:alternative_policies, AltPolicy[hist_rule])
-<<<<<<< HEAD
-<<<<<<< HEAD
-=======
-#    m <= Setting(:imperfect_awareness_varying_weights,
-#                 Dict(i => [.5, .5] for i in 2:5))
->>>>>>> master
-=======
->>>>>>> bfc44155
     m <= Setting(:replace_eqcond, true)
     m <= Setting(:regime_eqcond_info, Dict(i => DSGE.EqcondEntry(DSGE.ngdp(), [.5, .5]) for i in 2:5))
     m <= Setting(:uncertain_altpolicy, true)
@@ -90,14 +82,6 @@
         @test CCCs[i] == CCCs[2]
     end
 
-<<<<<<< HEAD
-<<<<<<< HEAD
-=======
-#    m <= Setting(:imperfect_awareness_varying_weights,
-#                 Dict(i => [1., 0.] for i in 2:5))
->>>>>>> master
-=======
->>>>>>> bfc44155
     for i in 2:5
         get_setting(m, :regime_eqcond_info)[i].weights = [1., 0.]
     end
