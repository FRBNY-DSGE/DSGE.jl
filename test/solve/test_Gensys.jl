--- conflicted
+++ resolved
@@ -6,20 +6,19 @@
 include("../../src/solve/Gensys_versions.jl")
 
 
-<<<<<<< HEAD
 
 ### TEST CALLS TO GENSYS
-=======
-Γ
+
 model = Model()
 Γ0, Γ1, C, Ψ, Π = model.eqcond(model.Θ, model.I)
 Γ1, C, impact, fmat, fwt, ywt, gev, eu, loose = gensys(complex(Γ0), complex(Γ1), C, Ψ, Π, 1 + 1e-5)
->>>>>>> cc5d9dbe
 
-# G0, G1 matrices from evaluating Matlab code up to gensys call
+
+
+# Γ0, Γ1 matrices from evaluating Matlab code up to gensys call
 mf = MatFile("gensys/gensys_args.mat")
-G0 = get_variable(mf, "G0")
-G1 = get_variable(mf, "G1")
+Γ0 = get_variable(mf, "G0")
+Γ1 = get_variable(mf, "G1")
 C = get_variable(mf, "C")
 Ψ = get_variable(mf, "PSI")
 Π = get_variable(mf, "PIE")
@@ -27,23 +26,10 @@
 close(mf)
 
 #=
-gensys_qzdiv(G0, G1, C, Ψ, Π, stake) # Runs without throwing exception
-gensys_ordschur(G0, G1, C, Ψ, Π, stake) # Throws a SingularException
+gensys_qzdiv(Γ0, Γ1, C, Ψ, Π, stake) # Runs without throwing exception
+gensys_ordschur(Γ0, Γ1, C, Ψ, Π, stake) # Throws a SingularException
 =#
 
-<<<<<<< HEAD
-=======
-# Check output matrices against Matlab output (ε = 1e-4)
-for out in ["Γ1", "C", "impact", "fmat", "fwt", "ywt", "gev"]
-    if out ∈ ["Γ1", "C", "impact"]
-        eval(parse("$(out)_expected = readcsv(\"models/m990/gensys/$out.csv\")"))
-    else
-        eval(parse("$(out)_expected = readcsv_complex(\"models/m990/gensys/$out.csv\")"))
-    end
-    println("### $out")
-    eval(parse("@test test_matrix_eq($(out)_expected, $out)"))
-end
->>>>>>> cc5d9dbe
 
 
 ### TEST QZ ORDERING
