using DSGE, Test, HDF5, JLD2, OrderedCollections, Statistics

# Initialize model object
m = AnSchorfheide(testing = true)
m <= Setting(:forecast_horizons, 12)

estroot = normpath(joinpath(dirname(@__FILE__), "..", "reference"))
overrides = forecast_input_file_overrides(m)
overrides[:mode] = joinpath(estroot, "optimize.h5")

# Zero out measurement error (or else filtering shocks won't work exactly)
for para in [:e_y, :e_π, :e_R]
    m[para].value = 0
end

# Simulate dummy scenarios
def = Scenario(:defscen, "Test Default Scenario", [:obs_gdp, :obs_cpi], Symbol[], "REF")
alt = Scenario(:altscen, "Test Alternative Scenario", [:obs_gdp, :obs_cpi], [:g_sh, :rm_sh], "REF")

forecast_scenario(m, def, verbose = :none)
forecast_scenario(m, alt, verbose = :none)

expect = jldopen(get_scenario_input_file(m, alt), "r") do file
    read(file, "arr")
end

dict = load(get_scenario_output_files(m, alt, [:forecastobs])[:forecastobs], "observable_indices")
#do file
 #   dict = read(file, "observable_indices")
#end
inds = map(var -> dict[var], def.target_names)
global actual = h5open(replace(get_scenario_output_files(m, alt, [:forecastobs])[:forecastobs], "jld2" => "h5"), "r") do file
    read(file, "arr")[:, inds, :]
end
@testset "Test dummy scenarios" begin
    @test expect ≈ actual
end

# Simulate always switching
probs_enter = vcat([1], zeros(11))
probs_exit  = zeros(12)
allalt = SwitchingScenario(:allalt, alt, def, probs_enter, probs_exit)
simulate_switching(m, allalt, verbose = :none)

<<<<<<< HEAD
original_draws = h5read(get_scenario_output_files(m, alt, [:forecastobs])[:forecastobs], "arr")
actual = h5read(get_scenario_output_files(m, allalt, [:forecastobs])[:forecastobs], "arr")
=======
original_draws = h5open(replace(get_scenario_output_files(m, alt, [:forecastobs])[:forecastobs], "jld2" => "h5")) do file
    read(file, "arr")
end
actual = h5open(replace(get_scenario_output_files(m, allalt, [:forecastobs])[:forecastobs], "jld2" => "h5")) do file
    read(file, "arr")
end
>>>>>>> 5a00582d
@testset "Test switching scenarios" begin
    @test original_draws ≈ actual
end

# Simulate never switching
probs_enter = zeros(12)
probs_exit  = zeros(12)
alldef = SwitchingScenario(:alldef, alt, def, probs_enter, probs_exit)
simulate_switching(m, alldef, verbose = :none)

<<<<<<< HEAD
default_draws = h5read(get_scenario_output_files(m, def, [:forecastobs])[:forecastobs], "arr")
actual = h5read(get_scenario_output_files(m, alldef, [:forecastobs])[:forecastobs], "arr")
=======
#file_default_draws = read(get_scenario_output_files(m, def, [:forecastobs])[:forecastobs])
#default_draws = file_default_draws["arr"]
default_draws = h5open(replace(get_scenario_output_files(m, def, [:forecastobs])[:forecastobs], "jld2" => "h5")) do file
    read(file, "arr")
end

#global file_actual = read(get_scenario_output_files(m, alldef, [:forecastobs])[:forecastobs])
#global actual = file_actual["arr"]
actual = h5open(replace(get_scenario_output_files(m, alldef, [:forecastobs])[:forecastobs], "jld2" => "h5")) do file
    read(file, "arr")
end

>>>>>>> 5a00582d
@testset "Test never switching scenarios" begin
    for i = 1:10 # Check that the ith draw of actual matches some draw j from default_draws
        @test for j = 1:10
            if actual[i, :, :] ≈ default_draws[j, :, :]
                return true
            end
        end
    end
end

# Simulate switching in at t = 5 and out at t = 9
probs_enter = vcat(zeros(4), [1], zeros(7))
probs_exit  = vcat(zeros(8), [1], zeros(3))
somealt = SwitchingScenario(:somealt, alt, def, probs_enter, probs_exit)
simulate_switching(m, somealt, verbose = :none)

@testset "Test switching scenarios, where the switch happens at particular points in time" begin
<<<<<<< HEAD
    actual = h5read(get_scenario_output_files(m, somealt, [:forecastobs])[:forecastobs], "arr")
=======
    #global file_actual = load(get_scenario_output_files(m, somealt, [:forecastobs])[:forecastobs])
    #global actual = file_actual["arr"]
    actual = h5open(replace(get_scenario_output_files(m, somealt, [:forecastobs])[:forecastobs], "jld2" => "h5")) do file
        read(file, "arr")
    end
>>>>>>> 5a00582d
    for i = 1:10
        @test actual[i, :, 5:8] ≈ original_draws[i, :, 1:4]
        @test for j = 1:10
            if actual[i, :, [1:4;9:12]] ≈ default_draws[j, :, [1:4;9:12]]
                return true
            end
        end
    end
end

# Transform single scenarios
scenario_means_bands(m, alt, verbose = :none)
scenario_means_bands(m, allalt, verbose = :none)
<<<<<<< HEAD
actual = squeeze(mean(original_draws, 1), 1)
=======
global actual = dropdims(mean(original_draws, dims = 1), dims=1)
>>>>>>> 5a00582d

@testset "Test single scenarios" begin
    mb1 = read_scenario_mb(m, alt, :forecastutobs)
    mb2 = read_scenario_mb(m, allalt, :forecastutobs)
    for mb in [mb1, mb2]
        for (var, ind) in mb.metadata[:indices]
            @test mb.means[var] ≈ actual[ind, :]
        end
    end

    mb1 = read_scenario_mb(m, alt, :forecastobs)
    mb2 = read_scenario_mb(m, allalt, :forecastobs)
    for mb in [mb1, mb2]
        @test mb.means[:obs_gdp] ≈ quartertoannual(actual[1, :])
        @test mb.means[:obs_cpi] ≈ quartertoannual(actual[2, :])
        @test mb.means[:obs_nominalrate] ≈ actual[3, :]
    end

    mb1 = read_scenario_mb(m, alt, :forecast4qobs)
    mb2 = read_scenario_mb(m, allalt, :forecast4qobs)
    for mb in [mb1, mb2]
        @test mb.means[:obs_gdp] ≈ loggrowthtopct_4q_approx(actual[1, :], zeros(3))
        @test mb.means[:obs_cpi] ≈ loggrowthtopct_4q_approx(actual[2, :], zeros(3))
        @test mb.means[:obs_nominalrate] ≈ actual[3, :]
    end
end

# Aggregate scenarios equally
aggall = ScenarioAggregate(:aggall, "Test Scenario Aggregate", AbstractScenario[def, alt],
                           [0.5, 0.5], 20, false, "REF")
scenario_means_bands(m, aggall, verbose = :none)
global actual = dropdims(mean(cat(default_draws, original_draws, dims = 1), dims = 1), dims=1)

@testset "Test scenario aggregation" begin
    mb = read_scenario_mb(m, aggall, :forecastutobs)
    for (var, ind) in mb.metadata[:indices]
        @test mb.means[var] ≈ actual[ind, :]
    end

    # Aggregate scenarios to only have alternative scenaro
    aggalt = ScenarioAggregate(:aggalt, "Test Scenario Aggregate", AbstractScenario[def, alt],
                               [0.0, 1.0], 20, false, "REF")
    scenario_means_bands(m, aggalt, verbose = :none)
<<<<<<< HEAD
    actual = squeeze(mean(repeat(original_draws, outer = [2, 1, 1]), 1), 1)
=======
    global actual = dropdims(mean(repeat(original_draws, outer = [2, 1, 1]), dims = 1), dims=1)
>>>>>>> 5a00582d

    mb = read_scenario_mb(m, aggalt, :forecastutobs)
    for (var, ind) in mb.metadata[:indices]
        @test mb.means[var] ≈ actual[ind, :]
    end
end

# Aggregate scenarios, drawing with replacement
aggrep1 = ScenarioAggregate(:aggrep1, "Test Scenario Aggregate", AbstractScenario[def, alt],
                            [0.5, 0.5], 20, true, "REF")
aggrep2 = ScenarioAggregate(:aggrep2, "Test Scenario Aggregate", AbstractScenario[def, alt],
                            [0.0, 1.0], 20, true, "REF")

# Simulate dummy scenario with shock scaling
scale = Scenario(:altscen, "Test Shock Scaling Scenario", [:obs_gdp, :obs_cpi], [:g_sh, :rm_sh], "REF",
                 shock_scaling = 2.0)
forecast_scenario(m, scale, verbose = :none)

expect = jldopen(get_scenario_input_file(m, scale), "r") do file
    2.0 * read(file, "arr")
end
dict = load(get_scenario_output_files(m, alt, [:forecastobs])[:forecastobs], "observable_indices")
inds = map(var -> dict[var], def.target_names)
global actual = h5open(replace(get_scenario_output_files(m, alt, [:forecastobs])[:forecastobs], "jld2" => "h5"), "r") do file
    read(file, "arr")[:, inds, :]
end
@testset "Test scenario aggregation, drawing with replacement" begin
    @test expect ≈ actual
end

nothing<|MERGE_RESOLUTION|>--- conflicted
+++ resolved
@@ -42,17 +42,12 @@
 allalt = SwitchingScenario(:allalt, alt, def, probs_enter, probs_exit)
 simulate_switching(m, allalt, verbose = :none)
 
-<<<<<<< HEAD
-original_draws = h5read(get_scenario_output_files(m, alt, [:forecastobs])[:forecastobs], "arr")
-actual = h5read(get_scenario_output_files(m, allalt, [:forecastobs])[:forecastobs], "arr")
-=======
 original_draws = h5open(replace(get_scenario_output_files(m, alt, [:forecastobs])[:forecastobs], "jld2" => "h5")) do file
     read(file, "arr")
 end
 actual = h5open(replace(get_scenario_output_files(m, allalt, [:forecastobs])[:forecastobs], "jld2" => "h5")) do file
     read(file, "arr")
 end
->>>>>>> 5a00582d
 @testset "Test switching scenarios" begin
     @test original_draws ≈ actual
 end
@@ -63,10 +58,6 @@
 alldef = SwitchingScenario(:alldef, alt, def, probs_enter, probs_exit)
 simulate_switching(m, alldef, verbose = :none)
 
-<<<<<<< HEAD
-default_draws = h5read(get_scenario_output_files(m, def, [:forecastobs])[:forecastobs], "arr")
-actual = h5read(get_scenario_output_files(m, alldef, [:forecastobs])[:forecastobs], "arr")
-=======
 #file_default_draws = read(get_scenario_output_files(m, def, [:forecastobs])[:forecastobs])
 #default_draws = file_default_draws["arr"]
 default_draws = h5open(replace(get_scenario_output_files(m, def, [:forecastobs])[:forecastobs], "jld2" => "h5")) do file
@@ -78,8 +69,6 @@
 actual = h5open(replace(get_scenario_output_files(m, alldef, [:forecastobs])[:forecastobs], "jld2" => "h5")) do file
     read(file, "arr")
 end
-
->>>>>>> 5a00582d
 @testset "Test never switching scenarios" begin
     for i = 1:10 # Check that the ith draw of actual matches some draw j from default_draws
         @test for j = 1:10
@@ -97,15 +86,11 @@
 simulate_switching(m, somealt, verbose = :none)
 
 @testset "Test switching scenarios, where the switch happens at particular points in time" begin
-<<<<<<< HEAD
-    actual = h5read(get_scenario_output_files(m, somealt, [:forecastobs])[:forecastobs], "arr")
-=======
     #global file_actual = load(get_scenario_output_files(m, somealt, [:forecastobs])[:forecastobs])
     #global actual = file_actual["arr"]
     actual = h5open(replace(get_scenario_output_files(m, somealt, [:forecastobs])[:forecastobs], "jld2" => "h5")) do file
         read(file, "arr")
     end
->>>>>>> 5a00582d
     for i = 1:10
         @test actual[i, :, 5:8] ≈ original_draws[i, :, 1:4]
         @test for j = 1:10
@@ -119,11 +104,7 @@
 # Transform single scenarios
 scenario_means_bands(m, alt, verbose = :none)
 scenario_means_bands(m, allalt, verbose = :none)
-<<<<<<< HEAD
-actual = squeeze(mean(original_draws, 1), 1)
-=======
 global actual = dropdims(mean(original_draws, dims = 1), dims=1)
->>>>>>> 5a00582d
 
 @testset "Test single scenarios" begin
     mb1 = read_scenario_mb(m, alt, :forecastutobs)
@@ -167,11 +148,7 @@
     aggalt = ScenarioAggregate(:aggalt, "Test Scenario Aggregate", AbstractScenario[def, alt],
                                [0.0, 1.0], 20, false, "REF")
     scenario_means_bands(m, aggalt, verbose = :none)
-<<<<<<< HEAD
-    actual = squeeze(mean(repeat(original_draws, outer = [2, 1, 1]), 1), 1)
-=======
     global actual = dropdims(mean(repeat(original_draws, outer = [2, 1, 1]), dims = 1), dims=1)
->>>>>>> 5a00582d
 
     mb = read_scenario_mb(m, aggalt, :forecastutobs)
     for (var, ind) in mb.metadata[:indices]
