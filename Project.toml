name = "DSGE"
uuid = "6cf23378-2c47-544c-b0c3-6efefe57ca11"
authors = ["William Chen <william.chen@ny.frb.org>", "Ethan Matlin <ethan.matlin@ny.frb.org>", "Reca Sarfati <rebecca.sarfati@ny.frb.org>"]
version = "1.1.5"

[deps]
BenchmarkTools = "6e4b80f9-dd63-53aa-95a3-0cdb28fa8baf"
CSV = "336ed68f-0bac-5ca0-87d4-7b16caf5d00b"
Calculus = "49dc2e85-a5d0-5ad3-a950-438e2897f1b9"
ClusterManagers = "34f1f09b-3a8b-5176-ab39-66d58a4d544e"
ColorTypes = "3da002f7-5984-5a60-b8a6-cbb66c0b333f"
DataFrames = "a93c6f00-e57d-5684-b7b6-d8193f3e46c0"
DataStructures = "864edb3b-99cc-5e75-8d2d-829cb0a9cfe8"
Dates = "ade2ca70-3891-5945-98fb-dc099432e06a"
DelimitedFiles = "8bb1440f-4735-579b-a4ab-409b98df4dab"
DifferentialEquations = "0c46a032-eb83-5123-abaf-570d42b7fbaa"
Distributed = "8ba89e20-285c-5b6f-9357-94700520ee1b"
Distributions = "31c24e10-a181-5473-b8eb-7969acd0382f"
FFTW = "7a1cc6ca-52ef-59f5-83cd-3a7055c09341"
FileIO = "5789e2e9-d7fb-5bc7-8068-2c6fae9b9549"
ForwardDiff = "f6369f11-7733-5829-9624-2563aa707210"
FredData = "6e85b7ee-7d24-5488-b1b7-e4f4198c51ac"
GR = "28b8d3ca-fb5f-59d9-8090-bfdbd6d07a71"
HDF5 = "f67ccb44-e63f-5c2f-98bd-6dc0ccc4ba2f"
InteractiveUtils = "b77e0a4c-d291-57a0-90e8-8db25a27a240"
JLD2 = "033835bb-8acc-5ee8-8aae-3f567f8a3819"
LinearAlgebra = "37e2e46d-f89d-539d-b4ee-838fcccc9c8e"
MAT = "23992714-dd62-5051-b70f-ba57cb901cac"
MbedTLS = "739be429-bea8-5141-9913-cc70e7f3736d"
Missings = "e1d29d7a-bbdc-5cf2-9ac0-f12de2c33e28"
ModelConstructors = "e47e5152-bd14-11e9-1b46-c951f0a7041d"
Nullables = "4d1e1d77-625e-5b40-9113-a560ec7a8ecd"
Optim = "429524aa-4258-5aef-a3af-852621145aeb"
OrderedCollections = "bac558e1-5e72-5ebc-8fee-abe8a469f55d"
PDMats = "90014a1f-27ba-587c-ab20-58faa44d9150"
PackageCompiler = "9b87118b-4619-50d2-8e1e-99f35a4d4d9d"
Plots = "91a5bcdd-55d7-5caf-9e0b-520d859cae80"
Printf = "de0858da-6303-5e67-8744-51eddeeeb8d7"
Random = "9a3f8284-a2c9-5f02-9a11-845980a1fd5c"
RecipesBase = "3cdcf5f2-1ef4-517c-9805-6587b60abb01"
Roots = "f2b01f46-fcfa-551c-844a-d8ac1e96c665"
SMC = "c6043b28-c053-11e9-348c-19d3cb73bbb3"
SparseArrays = "2f01184e-e22b-5df5-ae63-d93ebab69eaf"
SpecialFunctions = "276daf66-3868-5448-9aa4-cd146d93841b"
StateSpaceRoutines = "261fd431-d7e4-51f7-86ab-ce9e57fc1fff"
Statistics = "10745b16-79ce-11e8-11f9-7d13ad32a3b2"
StatsBase = "2913bbd2-ae8a-5f71-8c99-4fb6c76f3a91"
StatsFuns = "4c63d2b9-4356-54db-8cca-17b64c39e42c"
StatsPlots = "f3b207a7-027a-5e70-b257-86293d7955fd"
Test = "8dfed614-e22c-5e08-85e1-65c5234f0b40"
TimeZones = "f269a46b-ccf7-5d73-abea-4c690281aa53"

[compat]
BenchmarkTools = "^0.4.3, 0.5"
CSV = "0.4.3, 0.5"
Calculus = "0.4, 0.5"
ClusterManagers = "0.3.2, 0.4.0"
ColorTypes = "0.7, 0.8, 0.9, 0.10"
DataFrames = "0.17, 0.18, 0.19"
DataStructures = "0.16, 0.17"
DifferentialEquations = "5, 6"
Distributions = "0.18, 0.19, 0.20, 0.21, 0.22, 0.23"
FFTW = "0.2, 0.3, 1.0, 1.1"
FileIO = "^1.0.7"
ForwardDiff = "0.10"
FredData = "0.3, 0.4"
GR = "0.42.0, 0.44.0, 0.45, 0.46, 0.47, 0.48"
HDF5 = "0.12"
JLD2 = "^0.1.3"
MAT = "0.6, 0.7"
MbedTLS = "^0.6.8, 0.7, 1.0"
Missings = "0.4"
ModelConstructors = "^0.1.4"
Nullables = "^0.0.8"
Optim = "0.16, 0.17, 0.18, 0.19, 0.20"
OrderedCollections = "^1.1.0"
PDMats = "^0.9.10"
PackageCompiler = "^0.6.4, 1.0"
Plots = "0.19, 0.20, 0.22, 0.23, 0.24, 0.25, 0.26, 0.27, 0.28, 0.29"
RecipesBase = "0.5, 0.7, 0.8"
Roots = "0.7, 0.8, 1.0"
SMC = "^0.1.8"
SpecialFunctions = "0.7, 0.8, 0.10"
StateSpaceRoutines = "^0.3.0"
StatsBase = "0.29, 0.30, 0.31, 0.32.0, 0.33"
StatsFuns = "0.8, 0.9"
TimeZones = "^0.10, ^0.11, 1.0"
StatsPlots = "0.10, 0.11, 0.12, 0.13, 0.14"
<<<<<<< HEAD
=======
TimeZones = "^0.10, ^0.11, 1.1"
>>>>>>> 3fdc1aa4
julia = "1.0, 1.1"

[extras]
CSV = "336ed68f-0bac-5ca0-87d4-7b16caf5d00b"
Documenter = "e30172f5-a6a5-5a46-863b-614d45cd2de4"
InteractiveUtils = "b77e0a4c-d291-57a0-90e8-8db25a27a240"
LinearAlgebra = "37e2e46d-f89d-539d-b4ee-838fcccc9c8e"
ModelConstructors = "e47e5152-bd14-11e9-1b46-c951f0a7041d"
Plots = "91a5bcdd-55d7-5caf-9e0b-520d859cae80"
SMC = "c6043b28-c053-11e9-348c-19d3cb73bbb3"
Test = "8dfed614-e22c-5e08-85e1-65c5234f0b40"

[targets]
test = ["CSV", "InteractiveUtils", "LinearAlgebra", "ModelConstructors", "SMC", "Test", "Plots"]<|MERGE_RESOLUTION|>--- conflicted
+++ resolved
@@ -84,12 +84,8 @@
 StateSpaceRoutines = "^0.3.0"
 StatsBase = "0.29, 0.30, 0.31, 0.32.0, 0.33"
 StatsFuns = "0.8, 0.9"
-TimeZones = "^0.10, ^0.11, 1.0"
 StatsPlots = "0.10, 0.11, 0.12, 0.13, 0.14"
-<<<<<<< HEAD
-=======
-TimeZones = "^0.10, ^0.11, 1.1"
->>>>>>> 3fdc1aa4
+TimeZones = "^0.10, ^0.11, 1.0, 1.1"
 julia = "1.0, 1.1"
 
 [extras]
