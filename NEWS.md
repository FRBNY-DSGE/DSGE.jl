--- conflicted
+++ resolved
@@ -16,12 +16,9 @@
 + Fix error in calculating the diagonal of the Hessian with parallel workers
 + Update tests to handle seed changes in Julia 1.5
 + Convert missing values to NaNs when calculating means and bands
-<<<<<<< HEAD
 + Fix accidental assumption that all fixed parameters occur at the end of the parameter vector in Metropolis-Hastings
 + Fix incorrect parameter blocking in Metropolis-Hastings
-=======
 + Refactor regime-switching code to make it easier to use and maintain
->>>>>>> aea8c116
 
 # DSGE.jl 1.1.6
 ## Version Restrictions
